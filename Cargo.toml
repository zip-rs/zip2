[package]
name = "zip"
<<<<<<< HEAD
version = "5.2.0"
=======
version = "6.0.0"
>>>>>>> abfc23d1
authors = [
    "Mathijs van de Nes <git@mathijs.vd-nes.nl>",
    "Marli Frost <marli@frost.red>",
    "Ryan Levick <ryan.levick@gmail.com>",
    "Chris Hennick <hennickc@amazon.com>",
]
license = "MIT"
repository = "https://github.com/zip-rs/zip2.git"
keywords = ["zip", "archive", "compression"]
# Any change to rust-version must be reflected also in `README.md` and `.github/workflows/ci.yaml`.
# The MSRV policy is documented in `README.md`.
rust-version = "1.83.0"
description = """
Library to support the reading and writing of zip files.
"""
edition = "2021"
exclude = ["tests/**", "examples/**", ".github/**", "fuzz_read/**", "fuzz_write/**"]

[package.metadata.docs.rs]
all-features = true
rustdoc-args = ["--cfg", "docsrs"]

[workspace.dependencies]
time = { version = "0.3.37", default-features = false }

[dependencies]
aes = { version = "0.8", optional = true }
bzip2 = { version = "0.6.0", optional = true }
chrono = { version = "^0.4.27", optional = true }
constant_time_eq = { version = "0.3.1", optional = true }
crc32fast = "1.4"
flate2 = { version = "1.1.1", default-features = false, optional = true }
getrandom = { version = "0.3.1", features = ["std"], optional = true }
hmac = { version = "0.12", optional = true, features = ["reset"] }
indexmap = "2"
jiff = { version = "0.2.4", optional = true }
memchr = "2.7"
nt-time = { version = "0.10.6", default-features = false, optional = true }
ppmd-rust = { version = "1.2", optional = true }
pbkdf2 = { version = "0.12", optional = true }
sha1 = { version = "0.10", optional = true }
time = { workspace = true, optional = true, features = [
    "std",
] }
zeroize = { version = "1.8", optional = true, features = ["zeroize_derive"] }
zstd = { version = "0.13", optional = true, default-features = false }
zopfli = { version = "0.8", optional = true }
deflate64 = { version = "0.1.9", optional = true }
lzma-rust2 = { version = "0.13", optional = true, default-features = false, features = ["std", "encoder", "optimization", "xz"] }
bitstream-io =  { version = "4.5.0", optional = true }

[target.'cfg(fuzzing)'.dependencies]
arbitrary = { version = "1.4.1", features = ["derive"] }

[dev-dependencies]
bencher = "0.1.5"
getrandom = { version = "0.3.1", features = ["wasm_js", "std"] }
walkdir = "2.5"
time = { workspace = true, features = ["formatting", "macros"] }
anyhow = "1.0.95"
clap = { version = "=4.4.18", features = ["derive"] }
tempfile = "3.15"

[features]
aes-crypto = ["dep:aes", "dep:constant_time_eq", "hmac", "pbkdf2", "sha1", "getrandom", "zeroize"]
chrono = ["dep:chrono"]
_deflate-any = []
_all-features = [] # Detect when --all-features is used
deflate = ["deflate-zopfli", "deflate-flate2-zlib-rs"]
# Pull in flate2, but don't choose a backend; useful if you want to choose your own flate2 backend
deflate-flate2 = ["_deflate-any", "dep:flate2"]
# Pull in flate2 and the fast zlib-rs backend; this is what most users will want
deflate-flate2-zlib-rs = ["deflate-flate2", "flate2/zlib-rs"]
# Pull in flate2 and the zlib backend; only use this if you need a dynamically linked system zlib
deflate-flate2-zlib = ["deflate-flate2", "flate2/zlib"]
deflate-zopfli = ["dep:zopfli", "_deflate-any"]
jiff-02 = ["dep:jiff"]
nt-time = ["dep:nt-time"]
lzma = ["dep:lzma-rust2"]
lzma-static = ["lzma"]
ppmd = ["dep:ppmd-rust"]
unreserved = []
xz = ["dep:lzma-rust2"]
xz-static = ["lzma"]
legacy-zip = ["bitstream-io"]
default = [
    "aes-crypto",
    "bzip2",
    "deflate64",
    "deflate",
    "lzma",
    "ppmd",
    "time",
    "zstd",
    "xz",
]

[[bench]]
name = "read_entry"
harness = false

[[bench]]
name = "read_metadata"
harness = false

[[bench]]
name = "merge_archive"
harness = false<|MERGE_RESOLUTION|>--- conflicted
+++ resolved
@@ -1,10 +1,6 @@
 [package]
 name = "zip"
-<<<<<<< HEAD
-version = "5.2.0"
-=======
 version = "6.0.0"
->>>>>>> abfc23d1
 authors = [
     "Mathijs van de Nes <git@mathijs.vd-nes.nl>",
     "Marli Frost <marli@frost.red>",
