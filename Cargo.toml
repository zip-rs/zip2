[package]
name = "zip"
version = "2.3.0"
authors = [
    "Mathijs van de Nes <git@mathijs.vd-nes.nl>",
    "Marli Frost <marli@frost.red>",
    "Ryan Levick <ryan.levick@gmail.com>",
    "Chris Hennick <hennickc@amazon.com>",
]
license = "MIT"
repository = "https://github.com/zip-rs/zip2.git"
keywords = ["zip", "archive", "compression"]
rust-version = "1.73.0"
description = """
Library to support the reading and writing of zip files.
"""
edition = "2021"
exclude = ["tests/**", "examples/**", ".github/**", "fuzz_read/**", "fuzz_write/**"]
build = "src/build.rs"

[package.metadata.docs.rs]
all-features = true
rustdoc-args = ["--cfg", "docsrs"]

[workspace.dependencies]
time = { version = "0.3.37", default-features = false }

[dependencies]
aes = { version = "0.8", optional = true }
bzip2 = { version = "0.5.0", optional = true }
chrono = { version = "0.4", optional = true }
constant_time_eq = { version = "0.3", optional = true }
crc32fast = "1.4"
displaydoc = { version = "0.2", default-features = false }
flate2 = { version = "1.0", default-features = false, optional = true }
getrandom = { version = "0.3.1", features = ["wasm_js", "std"], optional = true}
hmac = { version = "0.12", optional = true, features = ["reset"] }
indexmap = "2"
memchr = "2.7"
nt-time = { version = "0.10.6", default-features = false, optional = true }
pbkdf2 = { version = "0.12", optional = true }
sha1 = { version = "0.10", optional = true }
thiserror = "2"
time = { workspace = true, optional = true, features = [
    "std",
] }
zeroize = { version = "1.8", optional = true, features = ["zeroize_derive"] }
zstd = { version = "0.13", optional = true, default-features = false }
zopfli = { version = "0.8", optional = true }
deflate64 = { version = "0.1.9", optional = true }
lzma-rs = { version = "0.3", default-features = false, optional = true }
xz2 = { version = "0.1.7", optional = true }

[target.'cfg(any(all(target_arch = "arm", target_pointer_width = "32"), target_arch = "mips", target_arch = "powerpc"))'.dependencies]
crossbeam-utils = "0.8.21"

[target.'cfg(fuzzing)'.dependencies]
arbitrary = { version = "1.4.1", features = ["derive"] }

[dev-dependencies]
bencher = "0.1.5"
<<<<<<< HEAD
getrandom = { version = "0.3.0", features = ["wasm_js", "std"] }
=======
getrandom = { version = "0.3.1", features = ["wasm_js", "std"] }
>>>>>>> 19223ef4
walkdir = "2.5"
time = { workspace = true, features = ["formatting", "macros"] }
anyhow = "1.0.95"
clap = { version = "=4.4.18", features = ["derive"] }
tempfile = "3.15"

[features]
aes-crypto = ["aes", "constant_time_eq", "hmac", "pbkdf2", "sha1", "getrandom", "zeroize"]
chrono = ["chrono/default"]
_deflate-any = []
_all-features = [] # Detect when --all-features is used
deflate = ["flate2/rust_backend", "deflate-zopfli", "deflate-flate2"]
deflate-flate2 = ["_deflate-any"]
# DEPRECATED: previously enabled `flate2/miniz_oxide` which is equivalent to `flate2/rust_backend`
deflate-miniz = ["deflate", "deflate-flate2"]
deflate-zlib = ["flate2/zlib", "deflate-flate2"]
deflate-zlib-ng = ["flate2/zlib-ng", "deflate-flate2"]
deflate-zopfli = ["zopfli", "_deflate-any"]
nt-time = ["dep:nt-time"]
lzma = ["lzma-rs/stream"]
unreserved = []
xz = ["dep:xz2"]
default = [
    "aes-crypto",
    "bzip2",
    "deflate64",
    "deflate",
    "lzma",
    "time",
    "zstd",
    "xz",
]

[[bench]]
name = "read_entry"
harness = false

[[bench]]
name = "read_metadata"
harness = false

[[bench]]
name = "merge_archive"
harness = false<|MERGE_RESOLUTION|>--- conflicted
+++ resolved
@@ -59,11 +59,7 @@
 
 [dev-dependencies]
 bencher = "0.1.5"
-<<<<<<< HEAD
-getrandom = { version = "0.3.0", features = ["wasm_js", "std"] }
-=======
 getrandom = { version = "0.3.1", features = ["wasm_js", "std"] }
->>>>>>> 19223ef4
 walkdir = "2.5"
 time = { workspace = true, features = ["formatting", "macros"] }
 anyhow = "1.0.95"
