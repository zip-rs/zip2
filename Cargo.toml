--- conflicted
+++ resolved
@@ -28,11 +28,7 @@
 
 [dependencies]
 aes = { version = "0.8", optional = true }
-<<<<<<< HEAD
-bzip2 = { version = "0.5.0", default-features = false, optional = true }
-=======
-bzip2 = { version = "0.6.0", optional = true }
->>>>>>> e341b3d6
+bzip2 = { version = "0.6.0", default-features = false, optional = true }
 chrono = { version = "0.4", optional = true }
 constant_time_eq = { version = "0.3.1", optional = true }
 crc32fast = "1.4"
@@ -87,15 +83,11 @@
 lzma-static = ["lzma"]
 ppmd = ["dep:ppmd-rust"]
 unreserved = []
-<<<<<<< HEAD
-xz = ["dep:liblzma"]
+xz = ["dep:lzma-rust2"]
+xz-static = ["lzma"]
 bzip2 = ["dep:bzip2", "bzip2/default"]
 bzip2-rs = ["dep:bzip2", "bzip2/libbz2-rs-sys"]
-=======
-xz = ["dep:lzma-rust2"]
-xz-static = ["lzma"]
 legacy-zip = ["bitstream-io"]
->>>>>>> e341b3d6
 default = [
     "aes-crypto",
     "bzip2",
