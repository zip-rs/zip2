//! Types for creating ZIP archives

#[cfg(feature = "aes-crypto")]
use crate::aes::AesWriter;
use crate::compression::CompressionMethod;
use crate::read::{
    find_content, parse_single_extra_field, Config, ZipArchive, ZipFile, ZipFileReader,
};
use crate::result::{ZipError, ZipResult};
use crate::spec::{self, FixedSizeBlock, Pod, Zip32CDEBlock};
#[cfg(feature = "aes-crypto")]
use crate::types::AesMode;
use crate::types::{
    ffi, AesVendorVersion, DateTime, Zip64ExtraFieldBlock, ZipFileData, ZipLocalEntryBlock,
    ZipRawValues, MIN_VERSION,
};
use crate::write::ffi::S_IFLNK;
#[cfg(any(feature = "_deflate-any", feature = "bzip2", feature = "zstd",))]
use core::num::NonZeroU64;
use crc32fast::Hasher;
use indexmap::IndexMap;
use std::borrow::ToOwned;
use std::default::Default;
use std::fmt::{Debug, Formatter};
use std::io;
use std::io::prelude::*;
use std::io::Cursor;
use std::io::{BufReader, SeekFrom};
use std::marker::PhantomData;
use std::mem;
use std::str::{from_utf8, Utf8Error};
use std::sync::Arc;

#[cfg(feature = "deflate-flate2")]
use flate2::{write::DeflateEncoder, Compression};

#[cfg(feature = "bzip2")]
use bzip2::write::BzEncoder;

#[cfg(feature = "deflate-zopfli")]
use zopfli::Options;

#[cfg(feature = "deflate-zopfli")]
use std::io::BufWriter;
use std::mem::size_of;
use std::path::Path;

#[cfg(feature = "zstd")]
use zstd::stream::write::Encoder as ZstdEncoder;

enum MaybeEncrypted<W> {
    Unencrypted(W),
    #[cfg(feature = "aes-crypto")]
    Aes(AesWriter<W>),
    ZipCrypto(crate::zipcrypto::ZipCryptoWriter<W>),
}

impl<W> Debug for MaybeEncrypted<W> {
    fn fmt(&self, f: &mut Formatter<'_>) -> std::fmt::Result {
        // Don't print W, since it may be a huge Vec<u8>
        f.write_str(match self {
            MaybeEncrypted::Unencrypted(_) => "Unencrypted",
            #[cfg(feature = "aes-crypto")]
            MaybeEncrypted::Aes(_) => "AES",
            MaybeEncrypted::ZipCrypto(_) => "ZipCrypto",
        })
    }
}

impl<W: Write> Write for MaybeEncrypted<W> {
    fn write(&mut self, buf: &[u8]) -> io::Result<usize> {
        match self {
            MaybeEncrypted::Unencrypted(w) => w.write(buf),
            #[cfg(feature = "aes-crypto")]
            MaybeEncrypted::Aes(w) => w.write(buf),
            MaybeEncrypted::ZipCrypto(w) => w.write(buf),
        }
    }
    fn flush(&mut self) -> io::Result<()> {
        match self {
            MaybeEncrypted::Unencrypted(w) => w.flush(),
            #[cfg(feature = "aes-crypto")]
            MaybeEncrypted::Aes(w) => w.flush(),
            MaybeEncrypted::ZipCrypto(w) => w.flush(),
        }
    }
}

enum GenericZipWriter<W: Write + Seek> {
    Closed,
    Storer(MaybeEncrypted<W>),
    #[cfg(feature = "deflate-flate2")]
    Deflater(DeflateEncoder<MaybeEncrypted<W>>),
    #[cfg(feature = "deflate-zopfli")]
    ZopfliDeflater(zopfli::DeflateEncoder<MaybeEncrypted<W>>),
    #[cfg(feature = "deflate-zopfli")]
    BufferedZopfliDeflater(BufWriter<zopfli::DeflateEncoder<MaybeEncrypted<W>>>),
    #[cfg(feature = "bzip2")]
    Bzip2(BzEncoder<MaybeEncrypted<W>>),
    #[cfg(feature = "zstd")]
    Zstd(ZstdEncoder<'static, MaybeEncrypted<W>>),
    #[cfg(feature = "xz")]
    Xz(xz2::write::XzEncoder<MaybeEncrypted<W>>),
}

impl<W: Write + Seek> Debug for GenericZipWriter<W> {
    fn fmt(&self, f: &mut Formatter<'_>) -> std::fmt::Result {
        match self {
            Closed => f.write_str("Closed"),
            Storer(w) => f.write_fmt(format_args!("Storer({:?})", w)),
            #[cfg(feature = "deflate-flate2")]
            GenericZipWriter::Deflater(w) => {
                f.write_fmt(format_args!("Deflater({:?})", w.get_ref()))
            }
            #[cfg(feature = "deflate-zopfli")]
            GenericZipWriter::ZopfliDeflater(_) => f.write_str("ZopfliDeflater"),
            #[cfg(feature = "deflate-zopfli")]
            GenericZipWriter::BufferedZopfliDeflater(_) => f.write_str("BufferedZopfliDeflater"),
            #[cfg(feature = "bzip2")]
            GenericZipWriter::Bzip2(w) => f.write_fmt(format_args!("Bzip2({:?})", w.get_ref())),
            #[cfg(feature = "zstd")]
            GenericZipWriter::Zstd(w) => f.write_fmt(format_args!("Zstd({:?})", w.get_ref())),
            #[cfg(feature = "xz")]
            GenericZipWriter::Xz(w) => f.write_fmt(format_args!("Xz({:?})", w.get_ref())),
        }
    }
}

// Put the struct declaration in a private module to convince rustdoc to display ZipWriter nicely
pub(crate) mod zip_writer {
    use super::*;
    /// ZIP archive generator
    ///
    /// Handles the bookkeeping involved in building an archive, and provides an
    /// API to edit its contents.
    ///
    /// ```
    /// # fn doit() -> zip::result::ZipResult<()>
    /// # {
    /// # use zip::ZipWriter;
    /// use std::io::Write;
    /// use zip::write::SimpleFileOptions;
    ///
    /// // We use a buffer here, though you'd normally use a `File`
    /// let mut buf = [0; 65536];
    /// let mut zip = ZipWriter::new(std::io::Cursor::new(&mut buf[..]));
    ///
    /// let options = SimpleFileOptions::default().compression_method(zip::CompressionMethod::Stored);
    /// zip.start_file("hello_world.txt", options)?;
    /// zip.write(b"Hello, World!")?;
    ///
    /// // Apply the changes you've made.
    /// // Dropping the `ZipWriter` will have the same effect, but may silently fail
    /// zip.finish()?;
    ///
    /// # Ok(())
    /// # }
    /// # doit().unwrap();
    /// ```
    pub struct ZipWriter<W: Write + Seek> {
        pub(super) inner: GenericZipWriter<W>,
        pub(super) files: IndexMap<Box<str>, ZipFileData>,
        pub(super) stats: ZipWriterStats,
        pub(super) writing_to_file: bool,
        pub(super) writing_raw: bool,
        pub(super) comment: Box<[u8]>,
        pub(super) zip64_comment: Option<Box<[u8]>>,
        pub(super) flush_on_finish_file: bool,
        pub(super) seek_possible: bool,
    }

    impl<W: Write + Seek> Debug for ZipWriter<W> {
        fn fmt(&self, f: &mut Formatter<'_>) -> std::fmt::Result {
            f.write_fmt(format_args!(
                "ZipWriter {{files: {:?}, stats: {:?}, writing_to_file: {}, writing_raw: {}, comment: {:?}, flush_on_finish_file: {}}}",
                self.files, self.stats, self.writing_to_file, self.writing_raw,
                self.comment, self.flush_on_finish_file))
        }
    }
}
#[doc(inline)]
pub use self::sealed::FileOptionExtension;
use crate::result::ZipError::{InvalidArchive, UnsupportedArchive};
use crate::unstable::path_to_string;
use crate::unstable::LittleEndianWriteExt;
use crate::write::GenericZipWriter::{Closed, Storer};
use crate::zipcrypto::ZipCryptoKeys;
use crate::CompressionMethod::Stored;
pub use zip_writer::ZipWriter;

#[derive(Default, Debug)]
struct ZipWriterStats {
    hasher: Hasher,
    start: u64,
    bytes_written: u64,
}

mod sealed {
    use std::sync::Arc;

    use super::ExtendedFileOptions;

    pub trait Sealed {}
    /// File options Extensions
    #[doc(hidden)]
    pub trait FileOptionExtension: Default + Sealed {
        /// Extra Data
        fn extra_data(&self) -> Option<&Arc<Vec<u8>>>;
        /// Central Extra Data
        fn central_extra_data(&self) -> Option<&Arc<Vec<u8>>>;
    }
    impl Sealed for () {}
    impl FileOptionExtension for () {
        fn extra_data(&self) -> Option<&Arc<Vec<u8>>> {
            None
        }
        fn central_extra_data(&self) -> Option<&Arc<Vec<u8>>> {
            None
        }
    }
    impl Sealed for ExtendedFileOptions {}

    impl FileOptionExtension for ExtendedFileOptions {
        fn extra_data(&self) -> Option<&Arc<Vec<u8>>> {
            Some(&self.extra_data)
        }
        fn central_extra_data(&self) -> Option<&Arc<Vec<u8>>> {
            Some(&self.central_extra_data)
        }
    }
}

#[derive(Copy, Clone, Debug, Eq, PartialEq)]
pub(crate) enum EncryptWith<'k> {
    #[cfg(feature = "aes-crypto")]
    Aes {
        mode: AesMode,
        password: &'k str,
    },
    ZipCrypto(ZipCryptoKeys, PhantomData<&'k ()>),
}

#[cfg(fuzzing)]
impl<'a> arbitrary::Arbitrary<'a> for EncryptWith<'a> {
    fn arbitrary(u: &mut arbitrary::Unstructured<'a>) -> arbitrary::Result<Self> {
        #[cfg(feature = "aes-crypto")]
        if bool::arbitrary(u)? {
            return Ok(EncryptWith::Aes {
                mode: AesMode::arbitrary(u)?,
                password: u.arbitrary::<&str>()?,
            });
        }

        Ok(EncryptWith::ZipCrypto(
            ZipCryptoKeys::arbitrary(u)?,
            PhantomData,
        ))
    }
}

/// Metadata for a file to be written
#[derive(Clone, Debug, Copy, Eq, PartialEq)]
pub struct FileOptions<'k, T: FileOptionExtension> {
    pub(crate) compression_method: CompressionMethod,
    pub(crate) compression_level: Option<i64>,
    pub(crate) last_modified_time: DateTime,
    pub(crate) permissions: Option<u32>,
    pub(crate) large_file: bool,
    pub(crate) encrypt_with: Option<EncryptWith<'k>>,
    pub(crate) extended_options: T,
    pub(crate) alignment: u16,
    #[cfg(feature = "deflate-zopfli")]
    pub(super) zopfli_buffer_size: Option<usize>,
}
/// Simple File Options. Can be copied and good for simple writing zip files
pub type SimpleFileOptions = FileOptions<'static, ()>;
/// Adds Extra Data and Central Extra Data. It does not implement copy.
pub type FullFileOptions<'k> = FileOptions<'k, ExtendedFileOptions>;
/// The Extension for Extra Data and Central Extra Data
#[derive(Clone, Default, Eq, PartialEq)]
pub struct ExtendedFileOptions {
    extra_data: Arc<Vec<u8>>,
    central_extra_data: Arc<Vec<u8>>,
}

impl ExtendedFileOptions {
    /// Adds an extra data field, unless we detect that it's invalid.
    pub fn add_extra_data(
        &mut self,
        header_id: u16,
        data: Box<[u8]>,
        central_only: bool,
    ) -> ZipResult<()> {
        let len = data.len() + 4;
        if self.extra_data.len() + self.central_extra_data.len() + len > u16::MAX as usize {
            Err(InvalidArchive(
                "Extra data field would be longer than allowed",
            ))
        } else {
            let field = if central_only {
                &mut self.central_extra_data
            } else {
                &mut self.extra_data
            };
            let vec = Arc::get_mut(field);
            let vec = match vec {
                Some(exclusive) => exclusive,
                None => {
                    *field = Arc::new(field.to_vec());
                    Arc::get_mut(field).unwrap()
                }
            };
            Self::add_extra_data_unchecked(vec, header_id, data)?;
            Self::validate_extra_data(vec, true)?;
            Ok(())
        }
    }

    pub(crate) fn add_extra_data_unchecked(
        vec: &mut Vec<u8>,
        header_id: u16,
        data: Box<[u8]>,
    ) -> Result<(), ZipError> {
        vec.reserve_exact(data.len() + 4);
        vec.write_u16_le(header_id)?;
        vec.write_u16_le(data.len() as u16)?;
        vec.write_all(&data)?;
        Ok(())
    }

    fn validate_extra_data(data: &[u8], disallow_zip64: bool) -> ZipResult<()> {
        let len = data.len() as u64;
        if len == 0 {
            return Ok(());
        }
        if len > u16::MAX as u64 {
            return Err(ZipError::Io(io::Error::new(
                io::ErrorKind::Other,
                "Extra-data field can't exceed u16::MAX bytes",
            )));
        }
        let mut data = Cursor::new(data);
        let mut pos = data.position();
        while pos < len {
            if len - data.position() < 4 {
                return Err(ZipError::Io(io::Error::new(
                    io::ErrorKind::Other,
                    "Extra-data field doesn't have room for ID and length",
                )));
            }
            #[cfg(not(feature = "unreserved"))]
            {
                use crate::unstable::LittleEndianReadExt;
                let header_id = data.read_u16_le()?;
                if EXTRA_FIELD_MAPPING.contains(&header_id) {
                    return Err(ZipError::Io(io::Error::new(
                        io::ErrorKind::Other,
                        format!(
                            "Extra data header ID {header_id:#06} requires crate feature \"unreserved\"",
                        ),
                    )));
                }
                data.seek(SeekFrom::Current(-2))?;
            }
            parse_single_extra_field(&mut ZipFileData::default(), &mut data, pos, disallow_zip64)?;
            pos = data.position();
        }
        Ok(())
    }
}

impl Debug for ExtendedFileOptions {
    fn fmt(&self, f: &mut Formatter<'_>) -> Result<(), std::fmt::Error> {
        f.write_fmt(format_args!("ExtendedFileOptions {{extra_data: vec!{:?}.into(), central_extra_data: vec!{:?}.into()}}",
        self.extra_data, self.central_extra_data))
    }
}

#[cfg(fuzzing)]
impl<'a> arbitrary::Arbitrary<'a> for FileOptions<'a, ExtendedFileOptions> {
    fn arbitrary(u: &mut arbitrary::Unstructured<'a>) -> arbitrary::Result<Self> {
        let mut options = FullFileOptions {
            compression_method: CompressionMethod::arbitrary(u)?,
            compression_level: if bool::arbitrary(u)? {
                Some(u.int_in_range(0..=24)?)
            } else {
                None
            },
            last_modified_time: DateTime::arbitrary(u)?,
            permissions: Option::<u32>::arbitrary(u)?,
            large_file: bool::arbitrary(u)?,
            encrypt_with: Option::<EncryptWith>::arbitrary(u)?,
            alignment: u16::arbitrary(u)?,
            #[cfg(feature = "deflate-zopfli")]
            zopfli_buffer_size: None,
            ..Default::default()
        };
        #[cfg(feature = "deflate-zopfli")]
        if options.compression_method == CompressionMethod::Deflated && bool::arbitrary(u)? {
            options.zopfli_buffer_size =
                Some(if bool::arbitrary(u)? { 2 } else { 3 } << u.int_in_range(8..=20)?);
        }
        u.arbitrary_loop(Some(0), Some(10), |u| {
            options
                .add_extra_data(
                    u.int_in_range(2..=u16::MAX)?,
                    Box::<[u8]>::arbitrary(u)?,
                    bool::arbitrary(u)?,
                )
                .map_err(|_| arbitrary::Error::IncorrectFormat)?;
            Ok(core::ops::ControlFlow::Continue(()))
        })?;
        ZipWriter::new(Cursor::new(Vec::new()))
            .start_file("", options.clone())
            .map_err(|_| arbitrary::Error::IncorrectFormat)?;
        Ok(options)
    }
}

impl<T: FileOptionExtension> FileOptions<'_, T> {
    pub(crate) fn normalize(&mut self) {
        if !self.last_modified_time.is_valid() {
            self.last_modified_time = FileOptions::<T>::default().last_modified_time;
        }

        *self.permissions.get_or_insert(0o644) |= ffi::S_IFREG;
    }

    /// Set the compression method for the new file
    ///
    /// The default is `CompressionMethod::Deflated` if it is enabled. If not,
    /// `CompressionMethod::Bzip2` is the default if it is enabled. If neither `bzip2` nor `deflate`
    /// is enabled, `CompressionMethod::Zlib` is the default. If all else fails,
    /// `CompressionMethod::Stored` becomes the default and files are written uncompressed.
    #[must_use]
    pub const fn compression_method(mut self, method: CompressionMethod) -> Self {
        self.compression_method = method;
        self
    }

    /// Set the compression level for the new file
    ///
    /// `None` value specifies default compression level.
    ///
    /// Range of values depends on compression method:
    /// * `Deflated`: 10 - 264 for Zopfli, 0 - 9 for other encoders. Default is 24 if Zopfli is the
    ///   only encoder, or 6 otherwise.
    /// * `Bzip2`: 0 - 9. Default is 6
    /// * `Zstd`: -7 - 22, with zero being mapped to default level. Default is 3
    /// * others: only `None` is allowed
    #[must_use]
    pub const fn compression_level(mut self, level: Option<i64>) -> Self {
        self.compression_level = level;
        self
    }

    /// Set the last modified time
    ///
    /// The default is the current timestamp if the 'time' feature is enabled, and 1980-01-01
    /// otherwise
    #[must_use]
    pub const fn last_modified_time(mut self, mod_time: DateTime) -> Self {
        self.last_modified_time = mod_time;
        self
    }

    /// Set the permissions for the new file.
    ///
    /// The format is represented with unix-style permissions.
    /// The default is `0o644`, which represents `rw-r--r--` for files,
    /// and `0o755`, which represents `rwxr-xr-x` for directories.
    ///
    /// This method only preserves the file permissions bits (via a `& 0o777`) and discards
    /// higher file mode bits. So it cannot be used to denote an entry as a directory,
    /// symlink, or other special file type.
    #[must_use]
    pub const fn unix_permissions(mut self, mode: u32) -> Self {
        self.permissions = Some(mode & 0o777);
        self
    }

    /// Set whether the new file's compressed and uncompressed size is less than 4 GiB.
    ///
    /// If set to `false` and the file exceeds the limit, an I/O error is thrown and the file is
    /// aborted. If set to `true`, readers will require ZIP64 support and if the file does not
    /// exceed the limit, 20 B are wasted. The default is `false`.
    #[must_use]
    pub const fn large_file(mut self, large: bool) -> Self {
        self.large_file = large;
        self
    }

    pub(crate) fn with_deprecated_encryption(self, password: &[u8]) -> FileOptions<'static, T> {
        FileOptions {
            encrypt_with: Some(EncryptWith::ZipCrypto(
                ZipCryptoKeys::derive(password),
                PhantomData,
            )),
            ..self
        }
    }

    /// Set the AES encryption parameters.
    #[cfg(feature = "aes-crypto")]
    pub fn with_aes_encryption(self, mode: AesMode, password: &str) -> FileOptions<'_, T> {
        FileOptions {
            encrypt_with: Some(EncryptWith::Aes { mode, password }),
            ..self
        }
    }

    /// Sets the size of the buffer used to hold the next block that Zopfli will compress. The
    /// larger the buffer, the more effective the compression, but the more memory is required.
    /// A value of `None` indicates no buffer, which is recommended only when all non-empty writes
    /// are larger than about 32 KiB.
    #[must_use]
    #[cfg(feature = "deflate-zopfli")]
    pub const fn with_zopfli_buffer(mut self, size: Option<usize>) -> Self {
        self.zopfli_buffer_size = size;
        self
    }

    /// Returns the compression level currently set.
    pub const fn get_compression_level(&self) -> Option<i64> {
        self.compression_level
    }
    /// Sets the alignment to the given number of bytes.
    #[must_use]
    pub const fn with_alignment(mut self, alignment: u16) -> Self {
        self.alignment = alignment;
        self
    }
}
impl FileOptions<'_, ExtendedFileOptions> {
    /// Adds an extra data field.
    pub fn add_extra_data(
        &mut self,
        header_id: u16,
        data: Box<[u8]>,
        central_only: bool,
    ) -> ZipResult<()> {
        self.extended_options
            .add_extra_data(header_id, data, central_only)
    }

    /// Removes the extra data fields.
    #[must_use]
    pub fn clear_extra_data(mut self) -> Self {
        if !self.extended_options.extra_data.is_empty() {
            self.extended_options.extra_data = Arc::new(vec![]);
        }
        if !self.extended_options.central_extra_data.is_empty() {
            self.extended_options.central_extra_data = Arc::new(vec![]);
        }
        self
    }
}
impl<T: FileOptionExtension> Default for FileOptions<'_, T> {
    /// Construct a new FileOptions object
    fn default() -> Self {
        Self {
            compression_method: Default::default(),
            compression_level: None,
            last_modified_time: DateTime::default_for_write(),
            permissions: None,
            large_file: false,
            encrypt_with: None,
            extended_options: T::default(),
            alignment: 1,
            #[cfg(feature = "deflate-zopfli")]
            zopfli_buffer_size: Some(1 << 15),
        }
    }
}

impl<W: Write + Seek> Write for ZipWriter<W> {
    fn write(&mut self, buf: &[u8]) -> io::Result<usize> {
        if !self.writing_to_file {
            return Err(io::Error::new(
                io::ErrorKind::Other,
                "No file has been started",
            ));
        }
        if buf.is_empty() {
            return Ok(0);
        }
        match self.inner.ref_mut() {
            Some(ref mut w) => {
                let write_result = w.write(buf);
                if let Ok(count) = write_result {
                    self.stats.update(&buf[0..count]);
                    if self.stats.bytes_written > spec::ZIP64_BYTES_THR
                        && !self.files.last_mut().unwrap().1.large_file
                    {
                        let _ = self.abort_file();
                        return Err(io::Error::new(
                            io::ErrorKind::Other,
                            "Large file option has not been set",
                        ));
                    }
                }
                write_result
            }
            None => Err(io::Error::new(
                io::ErrorKind::BrokenPipe,
                "write(): ZipWriter was already closed",
            )),
        }
    }

    fn flush(&mut self) -> io::Result<()> {
        match self.inner.ref_mut() {
            Some(ref mut w) => w.flush(),
            None => Err(io::Error::new(
                io::ErrorKind::BrokenPipe,
                "flush(): ZipWriter was already closed",
            )),
        }
    }
}

impl ZipWriterStats {
    fn update(&mut self, buf: &[u8]) {
        self.hasher.update(buf);
        self.bytes_written += buf.len() as u64;
    }
}

impl<A: Read + Write + Seek> ZipWriter<A> {
    /// Initializes the archive from an existing ZIP archive, making it ready for append.
    ///
    /// This uses a default configuration to initially read the archive.
    pub fn new_append(readwriter: A) -> ZipResult<ZipWriter<A>> {
        Self::new_append_with_config(Default::default(), readwriter)
    }

    /// Initializes the archive from an existing ZIP archive, making it ready for append.
    ///
    /// This uses the given read configuration to initially read the archive.
    pub fn new_append_with_config(config: Config, mut readwriter: A) -> ZipResult<ZipWriter<A>> {
        readwriter.seek(SeekFrom::Start(0))?;
<<<<<<< HEAD
        if let Ok((footer, shared)) = ZipArchive::get_metadata(config, &mut readwriter) {
            Ok(ZipWriter {
                inner: Storer(MaybeEncrypted::Unencrypted(readwriter)),
                files: shared.files,
                stats: Default::default(),
                writing_to_file: false,
                comment: footer.zip_file_comment,
                writing_raw: true, // avoid recomputing the last file's header
                flush_on_finish_file: false,
                seek_possible: true,
            })
        } else {
            Err(InvalidArchive("No central-directory end header found"))
        }
=======

        let shared = ZipArchive::get_metadata(config, &mut readwriter)?;

        Ok(ZipWriter {
            inner: Storer(MaybeEncrypted::Unencrypted(readwriter)),
            files: shared.files,
            stats: Default::default(),
            writing_to_file: false,
            comment: shared.comment,
            zip64_comment: shared.zip64_comment,
            writing_raw: true, // avoid recomputing the last file's header
            flush_on_finish_file: false,
        })
>>>>>>> 19223ef4
    }

    /// `flush_on_finish_file` is designed to support a streaming `inner` that may unload flushed
    /// bytes. It flushes a file's header and body once it starts writing another file. A ZipWriter
    /// will not try to seek back into where a previous file was written unless
    /// either [`ZipWriter::abort_file`] is called while [`ZipWriter::is_writing_file`] returns
    /// false, or [`ZipWriter::deep_copy_file`] is called. In the latter case, it will only need to
    /// read previously-written files and not overwrite them.
    ///
    /// Note: when using an `inner` that cannot overwrite flushed bytes, do not wrap it in a
    /// [BufWriter], because that has a [Seek::seek] method that implicitly calls
    /// [BufWriter::flush], and ZipWriter needs to seek backward to update each file's header with
    /// the size and checksum after writing the body.
    ///
    /// This setting is false by default.
    pub fn set_flush_on_finish_file(&mut self, flush_on_finish_file: bool) {
        self.flush_on_finish_file = flush_on_finish_file;
    }
}

impl<A: Read + Write + Seek> ZipWriter<A> {
    /// Adds another copy of a file already in this archive. This will produce a larger but more
    /// widely-compatible archive compared to [Self::shallow_copy_file]. Does not copy alignment.
    pub fn deep_copy_file(&mut self, src_name: &str, dest_name: &str) -> ZipResult<()> {
        self.finish_file()?;
        if src_name == dest_name || self.files.contains_key(dest_name) {
            return Err(InvalidArchive("That file already exists"));
        }
        let write_position = self.inner.get_plain().stream_position()?;
        let src_index = self.index_by_name(src_name)?;
        let src_data = &mut self.files[src_index];
        let src_data_start = src_data.data_start();
        debug_assert!(src_data_start <= write_position);
        let mut compressed_size = src_data.compressed_size;
        if compressed_size > (write_position - src_data_start) {
            compressed_size = write_position - src_data_start;
            src_data.compressed_size = compressed_size;
        }
        let mut reader = BufReader::new(ZipFileReader::Raw(find_content(
            src_data,
            self.inner.get_plain(),
        )?));
        let mut copy = Vec::with_capacity(compressed_size as usize);
        reader.read_to_end(&mut copy)?;
        drop(reader);
        self.inner
            .get_plain()
            .seek(SeekFrom::Start(write_position))?;
        let mut new_data = src_data.clone();
        let dest_name_raw = dest_name.as_bytes();
        new_data.file_name = dest_name.into();
        new_data.file_name_raw = dest_name_raw.into();
        new_data.is_utf8 = !dest_name.is_ascii();
        new_data.header_start = write_position;
        let extra_data_start = write_position
            + size_of::<ZipLocalEntryBlock>() as u64
            + new_data.file_name_raw.len() as u64;
        new_data.extra_data_start = Some(extra_data_start);
        let mut data_start = extra_data_start;
        if let Some(extra) = &src_data.extra_field {
            data_start += extra.len() as u64;
        }
        new_data.data_start.take();
        new_data.data_start.get_or_init(|| data_start);
        new_data.central_header_start = 0;
        let block = new_data.local_block()?;
        let index = self.insert_file_data(new_data)?;
        let result = (|| {
            let plain_writer = self.inner.get_plain();
            plain_writer.write_all(block.as_bytes())?;
            plain_writer.write_all(dest_name_raw)?;
            let new_data = &self.files[index];
            if let Some(data) = &new_data.extra_field {
                plain_writer.write_all(data)?;
            }
            debug_assert_eq!(data_start, plain_writer.stream_position()?);
            self.writing_to_file = true;
            plain_writer.write_all(&copy)
        })();
        self.ok_or_abort_file(result)?;

        // Copying will overwrite the central header
        self.files
            .values_mut()
            .for_each(|file| file.central_header_start = 0);

        self.writing_to_file = false;
        Ok(())
    }

    /// Like `deep_copy_file`, but uses Path arguments.
    ///
    /// This function ensures that the '/' path separator is used and normalizes `.` and `..`. It
    /// ignores any `..` or Windows drive letter that would produce a path outside the ZIP file's
    /// root.
    pub fn deep_copy_file_from_path<T: AsRef<Path>, U: AsRef<Path>>(
        &mut self,
        src_path: T,
        dest_path: U,
    ) -> ZipResult<()> {
        let src = path_to_string(src_path);
        let dest = path_to_string(dest_path);
        self.deep_copy_file(&src, &dest)
    }

    /// Write the zip file into the backing stream, then produce a readable archive of that data.
    ///
    /// This method avoids parsing the central directory records at the end of the stream for
    /// a slight performance improvement over running [`ZipArchive::new()`] on the output of
    /// [`Self::finish()`].
    ///
    ///```
    /// # fn main() -> Result<(), zip::result::ZipError> {
    /// use std::io::{Cursor, prelude::*};
    /// use zip::{ZipArchive, ZipWriter, write::SimpleFileOptions};
    ///
    /// let buf = Cursor::new(Vec::new());
    /// let mut zip = ZipWriter::new(buf);
    /// let options = SimpleFileOptions::default();
    /// zip.start_file("a.txt", options)?;
    /// zip.write_all(b"hello\n")?;
    ///
    /// let mut zip = zip.finish_into_readable()?;
    /// let mut s: String = String::new();
    /// zip.by_name("a.txt")?.read_to_string(&mut s)?;
    /// assert_eq!(s, "hello\n");
    /// # Ok(())
    /// # }
    ///```
    pub fn finish_into_readable(mut self) -> ZipResult<ZipArchive<A>> {
        let central_start = self.finalize()?;
        let inner = mem::replace(&mut self.inner, Closed).unwrap();
        let comment = mem::take(&mut self.comment);
        let zip64_comment = mem::take(&mut self.zip64_comment);
        let files = mem::take(&mut self.files);

        let archive =
            ZipArchive::from_finalized_writer(files, comment, zip64_comment, inner, central_start)?;
        Ok(archive)
    }
}

impl<W: Write + Seek> ZipWriter<W> {
    /// Initializes the archive.
    ///
    /// Before writing to this object, the [`ZipWriter::start_file`] function should be called.
    /// After a successful write, the file remains open for writing. After a failed write, call
    /// [`ZipWriter::is_writing_file`] to determine if the file remains open.
    pub fn new(inner: W) -> ZipWriter<W> {
        ZipWriter {
            inner: Storer(MaybeEncrypted::Unencrypted(inner)),
            files: IndexMap::new(),
            stats: Default::default(),
            writing_to_file: false,
            writing_raw: false,
            comment: Box::new([]),
            zip64_comment: None,
            flush_on_finish_file: false,
            seek_possible: true,
        }
    }

    /// Returns true if a file is currently open for writing.
    pub const fn is_writing_file(&self) -> bool {
        self.writing_to_file && !self.inner.is_closed()
    }

    /// Set ZIP archive comment.
    pub fn set_comment<S>(&mut self, comment: S)
    where
        S: Into<Box<str>>,
    {
        self.set_raw_comment(comment.into().into_boxed_bytes())
    }

    /// Set ZIP archive comment.
    ///
    /// This sets the raw bytes of the comment. The comment
    /// is typically expected to be encoded in UTF-8.
    pub fn set_raw_comment(&mut self, comment: Box<[u8]>) {
        self.comment = comment;
    }

    /// Get ZIP archive comment.
    pub fn get_comment(&mut self) -> Result<&str, Utf8Error> {
        from_utf8(self.get_raw_comment())
    }

    /// Get ZIP archive comment.
    ///
    /// This returns the raw bytes of the comment. The comment
    /// is typically expected to be encoded in UTF-8.
    pub const fn get_raw_comment(&self) -> &[u8] {
        &self.comment
    }

    /// Set ZIP64 archive comment.
    pub fn set_zip64_comment<S>(&mut self, comment: Option<S>)
    where
        S: Into<Box<str>>,
    {
        self.set_raw_zip64_comment(comment.map(|v| v.into().into_boxed_bytes()))
    }

    /// Set ZIP64 archive comment.
    ///
    /// This sets the raw bytes of the comment. The comment
    /// is typically expected to be encoded in UTF-8.
    pub fn set_raw_zip64_comment(&mut self, comment: Option<Box<[u8]>>) {
        self.zip64_comment = comment;
    }

    /// Get ZIP64 archive comment.
    pub fn get_zip64_comment(&mut self) -> Option<Result<&str, Utf8Error>> {
        self.get_raw_zip64_comment().map(from_utf8)
    }

    /// Get ZIP archive comment.
    ///
    /// This returns the raw bytes of the comment. The comment
    /// is typically expected to be encoded in UTF-8.
    pub fn get_raw_zip64_comment(&self) -> Option<&[u8]> {
        self.zip64_comment.as_deref()
    }

    /// Set the file length and crc32 manually.
    ///
    /// # Safety
    ///
    /// This overwrites the internal crc32 calculation. It should only be used in case
    /// the underlying [Write] is written independently and you need to adjust the zip metadata.
    pub unsafe fn set_file_metadata(&mut self, length: u64, crc32: u32) -> ZipResult<()> {
        if !self.writing_to_file {
            return Err(ZipError::Io(io::Error::new(
                io::ErrorKind::Other,
                "No file has been started",
            )));
        }
        self.stats.hasher = Hasher::new_with_initial_len(crc32, length);
        self.stats.bytes_written = length;
        Ok(())
    }

    fn ok_or_abort_file<T, E: Into<ZipError>>(&mut self, result: Result<T, E>) -> ZipResult<T> {
        match result {
            Err(e) => {
                let _ = self.abort_file();
                Err(e.into())
            }
            Ok(t) => Ok(t),
        }
    }

    /// Start a new file for with the requested options.
    fn start_entry<S: ToString, T: FileOptionExtension>(
        &mut self,
        name: S,
        options: FileOptions<T>,
        raw_values: Option<ZipRawValues>,
    ) -> ZipResult<()> {
        self.finish_file()?;

        let header_start = self.inner.get_plain().stream_position()?;
        let raw_values = raw_values.unwrap_or(ZipRawValues {
            crc32: 0,
            compressed_size: 0,
            uncompressed_size: 0,
        });

        let mut extra_data = match options.extended_options.extra_data() {
            Some(data) => data.to_vec(),
            None => vec![],
        };
        let central_extra_data = options.extended_options.central_extra_data();
        if let Some(zip64_block) =
            Zip64ExtraFieldBlock::maybe_new(options.large_file, 0, 0, header_start)
        {
            let mut new_extra_data = zip64_block.serialize().into_vec();
            new_extra_data.append(&mut extra_data);
            extra_data = new_extra_data;
        }
        // Write AES encryption extra data.
        #[allow(unused_mut)]
        let mut aes_extra_data_start = 0;
        #[cfg(feature = "aes-crypto")]
        if let Some(EncryptWith::Aes { mode, .. }) = options.encrypt_with {
            let aes_dummy_extra_data =
                vec![0x02, 0x00, 0x41, 0x45, mode as u8, 0x00, 0x00].into_boxed_slice();
            aes_extra_data_start = extra_data.len() as u64;
            ExtendedFileOptions::add_extra_data_unchecked(
                &mut extra_data,
                0x9901,
                aes_dummy_extra_data,
            )?;
        }

        let (compression_method, aes_mode) = match options.encrypt_with {
            #[cfg(feature = "aes-crypto")]
            Some(EncryptWith::Aes { mode, .. }) => (
                CompressionMethod::Aes,
                Some((mode, AesVendorVersion::Ae2, options.compression_method)),
            ),
            _ => (options.compression_method, None),
        };
        let header_end =
            header_start + size_of::<ZipLocalEntryBlock>() as u64 + name.to_string().len() as u64;

        if options.alignment > 1 {
            let extra_data_end = header_end + extra_data.len() as u64;
            let align = options.alignment as u64;
            let unaligned_header_bytes = extra_data_end % align;
            if unaligned_header_bytes != 0 {
                let mut pad_length = (align - unaligned_header_bytes) as usize;
                while pad_length < 6 {
                    pad_length += align as usize;
                }
                // Add an extra field to the extra_data, per APPNOTE 4.6.11
                let mut pad_body = vec![0; pad_length - 4];
                debug_assert!(pad_body.len() >= 2);
                [pad_body[0], pad_body[1]] = options.alignment.to_le_bytes();
                ExtendedFileOptions::add_extra_data_unchecked(
                    &mut extra_data,
                    0xa11e,
                    pad_body.into_boxed_slice(),
                )?;
                debug_assert_eq!((extra_data.len() as u64 + header_end) % align, 0);
            }
        }
        let extra_data_len = extra_data.len();
        if let Some(data) = central_extra_data {
            if extra_data_len + data.len() > u16::MAX as usize {
                return Err(InvalidArchive(
                    "Extra data and central extra data must be less than 64KiB when combined",
                ));
            }
            ExtendedFileOptions::validate_extra_data(data, true)?;
        }
        let mut file = ZipFileData::initialize_local_block(
            name,
            &options,
            raw_values,
            header_start,
            None,
            aes_extra_data_start,
            compression_method,
            aes_mode,
            &extra_data,
        );
        file.using_data_descriptor = !self.seek_possible;
        file.version_made_by = file.version_made_by.max(file.version_needed() as u8);
        file.extra_data_start = Some(header_end);
        let index = self.insert_file_data(file)?;
        self.writing_to_file = true;
        let result: ZipResult<()> = (|| {
            ExtendedFileOptions::validate_extra_data(&extra_data, false)?;
            let file = &mut self.files[index];
            let block = file.local_block()?;
            let writer = self.inner.get_plain();
            block.write(writer)?;
            // file name
            writer.write_all(&file.file_name_raw)?;
            if extra_data_len > 0 {
                writer.write_all(&extra_data)?;
                file.extra_field = Some(extra_data.into());
            }
            Ok(())
        })();
        self.ok_or_abort_file(result)?;
        let writer = self.inner.get_plain();
        self.stats.start = writer.stream_position()?;
        match options.encrypt_with {
            #[cfg(feature = "aes-crypto")]
            Some(EncryptWith::Aes { mode, password }) => {
                let aeswriter = AesWriter::new(
                    mem::replace(&mut self.inner, Closed).unwrap(),
                    mode,
                    password.as_bytes(),
                )?;
                self.inner = Storer(MaybeEncrypted::Aes(aeswriter));
            }
            Some(EncryptWith::ZipCrypto(keys, ..)) => {
                let mut zipwriter = crate::zipcrypto::ZipCryptoWriter {
                    writer: mem::replace(&mut self.inner, Closed).unwrap(),
                    buffer: vec![],
                    keys,
                };
                self.stats.start = zipwriter.writer.stream_position()?;
                // crypto_header is counted as part of the data
                let crypto_header = [0u8; 12];
                let result = zipwriter.write_all(&crypto_header);
                self.ok_or_abort_file(result)?;
                self.inner = Storer(MaybeEncrypted::ZipCrypto(zipwriter));
            }
            None => {}
        }
        let file = &mut self.files[index];
        debug_assert!(file.data_start.get().is_none());
        file.data_start.get_or_init(|| self.stats.start);
        self.stats.bytes_written = 0;
        self.stats.hasher = Hasher::new();
        Ok(())
    }

    fn insert_file_data(&mut self, file: ZipFileData) -> ZipResult<usize> {
        if self.files.contains_key(&file.file_name) {
            return Err(InvalidArchive("Duplicate filename"));
        }
        let name = file.file_name.to_owned();
        self.files.insert(name.clone(), file);
        Ok(self.files.get_index_of(&name).unwrap())
    }

    fn finish_file(&mut self) -> ZipResult<()> {
        if !self.writing_to_file {
            return Ok(());
        }

        let make_plain_writer = self.inner.prepare_next_writer(
            Stored,
            None,
            #[cfg(feature = "deflate-zopfli")]
            None,
        )?;
        self.inner.switch_to(make_plain_writer)?;
        self.switch_to_non_encrypting_writer()?;
        let writer = self.inner.get_plain();

        if !self.writing_raw {
            let file = match self.files.last_mut() {
                None => return Ok(()),
                Some((_, f)) => f,
            };
            file.uncompressed_size = self.stats.bytes_written;

            let file_end = writer.stream_position()?;
            debug_assert!(file_end >= self.stats.start);
            file.compressed_size = file_end - self.stats.start;
            let mut crc = true;
            if let Some(aes_mode) = &mut file.aes_mode {
                // We prefer using AE-1 which provides an extra CRC check, but for small files we
                // switch to AE-2 to prevent being able to use the CRC value to to reconstruct the
                // unencrypted contents.
                //
                // C.f. https://www.winzip.com/en/support/aes-encryption/#crc-faq
                aes_mode.1 = if self.stats.bytes_written < 20 {
                    crc = false;
                    AesVendorVersion::Ae2
                } else {
                    AesVendorVersion::Ae1
                };
            }
            file.crc32 = if crc {
                self.stats.hasher.clone().finalize()
            } else {
                0
            };
            update_aes_extra_data(writer, file)?;
            if file.using_data_descriptor {
                write_data_descriptor(writer, file)?;
            } else {
                update_local_file_header(writer, file)?;
                writer.seek(SeekFrom::Start(file_end))?;
            }
        }
        if self.flush_on_finish_file {
            let result = writer.flush();
            self.ok_or_abort_file(result)?;
        }

        self.writing_to_file = false;
        Ok(())
    }

    fn switch_to_non_encrypting_writer(&mut self) -> Result<(), ZipError> {
        match mem::replace(&mut self.inner, Closed) {
            #[cfg(feature = "aes-crypto")]
            Storer(MaybeEncrypted::Aes(writer)) => {
                self.inner = Storer(MaybeEncrypted::Unencrypted(writer.finish()?));
            }
            Storer(MaybeEncrypted::ZipCrypto(writer)) => {
                let crc32 = self.stats.hasher.clone().finalize();
                self.inner = Storer(MaybeEncrypted::Unencrypted(writer.finish(crc32)?))
            }
            Storer(MaybeEncrypted::Unencrypted(w)) => {
                self.inner = Storer(MaybeEncrypted::Unencrypted(w))
            }
            _ => unreachable!(),
        }
        Ok(())
    }

    /// Removes the file currently being written from the archive if there is one, or else removes
    /// the file most recently written.
    pub fn abort_file(&mut self) -> ZipResult<()> {
        let (_, last_file) = self.files.pop().ok_or(ZipError::FileNotFound)?;
        let make_plain_writer = self.inner.prepare_next_writer(
            Stored,
            None,
            #[cfg(feature = "deflate-zopfli")]
            None,
        )?;
        self.inner.switch_to(make_plain_writer)?;
        self.switch_to_non_encrypting_writer()?;
        // Make sure this is the last file, and that no shallow copies of it remain; otherwise we'd
        // overwrite a valid file and corrupt the archive
        let rewind_safe: bool = match last_file.data_start.get() {
            None => self.files.is_empty(),
            Some(last_file_start) => self.files.values().all(|file| {
                file.data_start
                    .get()
                    .is_some_and(|start| start < last_file_start)
            }),
        };
        if rewind_safe {
            self.inner
                .get_plain()
                .seek(SeekFrom::Start(last_file.header_start))?;
        }
        self.writing_to_file = false;
        Ok(())
    }

    /// Create a file in the archive and start writing its' contents. The file must not have the
    /// same name as a file already in the archive.
    ///
    /// The data should be written using the [`Write`] implementation on this [`ZipWriter`]
    pub fn start_file<S: ToString, T: FileOptionExtension>(
        &mut self,
        name: S,
        mut options: FileOptions<T>,
    ) -> ZipResult<()> {
        options.normalize();
        let make_new_self = self.inner.prepare_next_writer(
            options.compression_method,
            options.compression_level,
            #[cfg(feature = "deflate-zopfli")]
            options.zopfli_buffer_size,
        )?;
        self.start_entry(name, options, None)?;
        let result = self.inner.switch_to(make_new_self);
        self.ok_or_abort_file(result)?;
        self.writing_raw = false;
        Ok(())
    }

    /* TODO: link to/use Self::finish_into_readable() from https://github.com/zip-rs/zip/pull/400 in
     * this docstring. */
    /// Copy over the entire contents of another archive verbatim.
    ///
    /// This method extracts file metadata from the `source` archive, then simply performs a single
    /// big [`io::copy()`](io::copy) to transfer all the actual file contents without any
    /// decompression or decryption. This is more performant than the equivalent operation of
    /// calling [`Self::raw_copy_file()`] for each entry from the `source` archive in sequence.
    ///
    ///```
    /// # fn main() -> Result<(), zip::result::ZipError> {
    /// use std::io::{Cursor, prelude::*};
    /// use zip::{ZipArchive, ZipWriter, write::SimpleFileOptions};
    ///
    /// let buf = Cursor::new(Vec::new());
    /// let mut zip = ZipWriter::new(buf);
    /// zip.start_file("a.txt", SimpleFileOptions::default())?;
    /// zip.write_all(b"hello\n")?;
    /// let src = ZipArchive::new(zip.finish()?)?;
    ///
    /// let buf = Cursor::new(Vec::new());
    /// let mut zip = ZipWriter::new(buf);
    /// zip.start_file("b.txt", SimpleFileOptions::default())?;
    /// zip.write_all(b"hey\n")?;
    /// let src2 = ZipArchive::new(zip.finish()?)?;
    ///
    /// let buf = Cursor::new(Vec::new());
    /// let mut zip = ZipWriter::new(buf);
    /// zip.merge_archive(src)?;
    /// zip.merge_archive(src2)?;
    /// let mut result = ZipArchive::new(zip.finish()?)?;
    ///
    /// let mut s: String = String::new();
    /// result.by_name("a.txt")?.read_to_string(&mut s)?;
    /// assert_eq!(s, "hello\n");
    /// s.clear();
    /// result.by_name("b.txt")?.read_to_string(&mut s)?;
    /// assert_eq!(s, "hey\n");
    /// # Ok(())
    /// # }
    ///```
    pub fn merge_archive<R>(&mut self, mut source: ZipArchive<R>) -> ZipResult<()>
    where
        R: Read + Seek,
    {
        self.finish_file()?;

        /* Ensure we accept the file contents on faith (and avoid overwriting the data).
         * See raw_copy_file_rename(). */
        self.writing_to_file = true;
        self.writing_raw = true;

        let writer = self.inner.get_plain();
        /* Get the file entries from the source archive. */
        let new_files = source.merge_contents(writer)?;

        /* These file entries are now ours! */
        self.files.extend(new_files);

        Ok(())
    }

    /// Starts a file, taking a Path as argument.
    ///
    /// This function ensures that the '/' path separator is used and normalizes `.` and `..`. It
    /// ignores any `..` or Windows drive letter that would produce a path outside the ZIP file's
    /// root.
    pub fn start_file_from_path<E: FileOptionExtension, P: AsRef<Path>>(
        &mut self,
        path: P,
        options: FileOptions<E>,
    ) -> ZipResult<()> {
        self.start_file(path_to_string(path), options)
    }

    /// Add a new file using the already compressed data from a ZIP file being read and renames it, this
    /// allows faster copies of the `ZipFile` since there is no need to decompress and compress it again.
    /// Any `ZipFile` metadata is copied and not checked, for example the file CRC.
    ///
    /// ```no_run
    /// use std::fs::File;
    /// use std::io::{Read, Seek, Write};
    /// use zip::{ZipArchive, ZipWriter};
    ///
    /// fn copy_rename<R, W>(
    ///     src: &mut ZipArchive<R>,
    ///     dst: &mut ZipWriter<W>,
    /// ) -> zip::result::ZipResult<()>
    /// where
    ///     R: Read + Seek,
    ///     W: Write + Seek,
    /// {
    ///     // Retrieve file entry by name
    ///     let file = src.by_name("src_file.txt")?;
    ///
    ///     // Copy and rename the previously obtained file entry to the destination zip archive
    ///     dst.raw_copy_file_rename(file, "new_name.txt")?;
    ///
    ///     Ok(())
    /// }
    /// ```
    pub fn raw_copy_file_rename<S: ToString>(&mut self, file: ZipFile, name: S) -> ZipResult<()> {
        let options = file.options();
        self.raw_copy_file_rename_internal(file, name, options)
    }

    fn raw_copy_file_rename_internal<S: ToString>(
        &mut self,
        mut file: ZipFile,
        name: S,
        options: SimpleFileOptions,
    ) -> ZipResult<()> {
        let raw_values = ZipRawValues {
            crc32: file.crc32(),
            compressed_size: file.compressed_size(),
            uncompressed_size: file.size(),
        };

        self.start_entry(name, options, Some(raw_values))?;
        self.writing_to_file = true;
        self.writing_raw = true;

        io::copy(&mut file.take_raw_reader()?, self)?;
        self.finish_file()
    }

    /// Like `raw_copy_file_to_path`, but uses Path arguments.
    ///
    /// This function ensures that the '/' path separator is used and normalizes `.` and `..`. It
    /// ignores any `..` or Windows drive letter that would produce a path outside the ZIP file's
    /// root.
    pub fn raw_copy_file_to_path<P: AsRef<Path>>(
        &mut self,
        file: ZipFile,
        path: P,
    ) -> ZipResult<()> {
        self.raw_copy_file_rename(file, path_to_string(path))
    }

    /// Add a new file using the already compressed data from a ZIP file being read, this allows faster
    /// copies of the `ZipFile` since there is no need to decompress and compress it again. Any `ZipFile`
    /// metadata is copied and not checked, for example the file CRC.
    ///
    /// ```no_run
    /// use std::fs::File;
    /// use std::io::{Read, Seek, Write};
    /// use zip::{ZipArchive, ZipWriter};
    ///
    /// fn copy<R, W>(src: &mut ZipArchive<R>, dst: &mut ZipWriter<W>) -> zip::result::ZipResult<()>
    /// where
    ///     R: Read + Seek,
    ///     W: Write + Seek,
    /// {
    ///     // Retrieve file entry by name
    ///     let file = src.by_name("src_file.txt")?;
    ///
    ///     // Copy the previously obtained file entry to the destination zip archive
    ///     dst.raw_copy_file(file)?;
    ///
    ///     Ok(())
    /// }
    /// ```
    pub fn raw_copy_file(&mut self, file: ZipFile) -> ZipResult<()> {
        let name = file.name().to_owned();
        self.raw_copy_file_rename(file, name)
    }

    /// Add a new file using the already compressed data from a ZIP file being read and set the last
    /// modified date and unix mode. This allows faster copies of the `ZipFile` since there is no need
    /// to decompress and compress it again. Any `ZipFile` metadata other than the last modified date
    /// and the unix mode is copied and not checked, for example the file CRC.
    ///
    /// ```no_run
    /// use std::io::{Read, Seek, Write};
    /// use zip::{DateTime, ZipArchive, ZipWriter};
    ///
    /// fn copy<R, W>(src: &mut ZipArchive<R>, dst: &mut ZipWriter<W>) -> zip::result::ZipResult<()>
    /// where
    ///     R: Read + Seek,
    ///     W: Write + Seek,
    /// {
    ///     // Retrieve file entry by name
    ///     let file = src.by_name("src_file.txt")?;
    ///
    ///     // Copy the previously obtained file entry to the destination zip archive
    ///     dst.raw_copy_file_touch(file, DateTime::default(), Some(0o644))?;
    ///
    ///     Ok(())
    /// }
    /// ```
    pub fn raw_copy_file_touch(
        &mut self,
        file: ZipFile,
        last_modified_time: DateTime,
        unix_mode: Option<u32>,
    ) -> ZipResult<()> {
        let name = file.name().to_owned();

        let mut options = file.options();

        options = options.last_modified_time(last_modified_time);

        if let Some(perms) = unix_mode {
            options = options.unix_permissions(perms);
        }

        options.normalize();

        self.raw_copy_file_rename_internal(file, name, options)
    }

    /// Add a directory entry.
    ///
    /// As directories have no content, you must not call [`ZipWriter::write`] before adding a new file.
    pub fn add_directory<S, T: FileOptionExtension>(
        &mut self,
        name: S,
        mut options: FileOptions<T>,
    ) -> ZipResult<()>
    where
        S: Into<String>,
    {
        if options.permissions.is_none() {
            options.permissions = Some(0o755);
        }
        *options.permissions.as_mut().unwrap() |= 0o40000;
        options.compression_method = Stored;
        options.encrypt_with = None;

        let name_as_string = name.into();
        // Append a slash to the filename if it does not end with it.
        let name_with_slash = match name_as_string.chars().last() {
            Some('/') | Some('\\') => name_as_string,
            _ => name_as_string + "/",
        };

        self.start_entry(name_with_slash, options, None)?;
        self.writing_to_file = false;
        self.switch_to_non_encrypting_writer()?;
        Ok(())
    }

    /// Add a directory entry, taking a Path as argument.
    ///
    /// This function ensures that the '/' path separator is used and normalizes `.` and `..`. It
    /// ignores any `..` or Windows drive letter that would produce a path outside the ZIP file's
    /// root.
    pub fn add_directory_from_path<T: FileOptionExtension, P: AsRef<Path>>(
        &mut self,
        path: P,
        options: FileOptions<T>,
    ) -> ZipResult<()> {
        self.add_directory(path_to_string(path), options)
    }

    /// Finish the last file and write all other zip-structures
    ///
    /// This will return the writer, but one should normally not append any data to the end of the file.
    /// Note that the zipfile will also be finished on drop.
    pub fn finish(mut self) -> ZipResult<W> {
        let _central_start = self.finalize()?;
        let inner = mem::replace(&mut self.inner, Closed);
        Ok(inner.unwrap())
    }

    /// Add a symlink entry.
    ///
    /// The zip archive will contain an entry for path `name` which is a symlink to `target`.
    ///
    /// No validation or normalization of the paths is performed. For best results,
    /// callers should normalize `\` to `/` and ensure symlinks are relative to other
    /// paths within the zip archive.
    ///
    /// WARNING: not all zip implementations preserve symlinks on extract. Some zip
    /// implementations may materialize a symlink as a regular file, possibly with the
    /// content incorrectly set to the symlink target. For maximum portability, consider
    /// storing a regular file instead.
    pub fn add_symlink<N: ToString, T: ToString, E: FileOptionExtension>(
        &mut self,
        name: N,
        target: T,
        mut options: FileOptions<E>,
    ) -> ZipResult<()> {
        if options.permissions.is_none() {
            options.permissions = Some(0o777);
        }
        *options.permissions.as_mut().unwrap() |= S_IFLNK;
        // The symlink target is stored as file content. And compressing the target path
        // likely wastes space. So always store.
        options.compression_method = Stored;

        self.start_entry(name, options, None)?;
        self.writing_to_file = true;
        let result = self.write_all(target.to_string().as_bytes());
        self.ok_or_abort_file(result)?;
        self.writing_raw = false;
        self.finish_file()?;

        Ok(())
    }

    /// Add a symlink entry, taking Paths to the location and target as arguments.
    ///
    /// This function ensures that the '/' path separator is used and normalizes `.` and `..`. It
    /// ignores any `..` or Windows drive letter that would produce a path outside the ZIP file's
    /// root.
    pub fn add_symlink_from_path<P: AsRef<Path>, T: AsRef<Path>, E: FileOptionExtension>(
        &mut self,
        path: P,
        target: T,
        options: FileOptions<E>,
    ) -> ZipResult<()> {
        self.add_symlink(path_to_string(path), path_to_string(target), options)
    }

    fn finalize(&mut self) -> ZipResult<u64> {
        self.finish_file()?;

        let mut central_start = self.write_central_and_footer()?;
        let writer = self.inner.get_plain();
        let footer_end = writer.stream_position()?;
        let archive_end = writer.seek(SeekFrom::End(0))?;
        if footer_end < archive_end {
            // Data from an aborted file is past the end of the footer.

            // Overwrite the magic so the footer is no longer valid.
            writer.seek(SeekFrom::Start(central_start))?;
            writer.write_u32_le(0)?;
            writer.seek(SeekFrom::Start(
                footer_end - size_of::<Zip32CDEBlock>() as u64 - self.comment.len() as u64,
            ))?;
            writer.write_u32_le(0)?;

            // Rewrite the footer at the actual end.
            let central_and_footer_size = footer_end - central_start;
            writer.seek(SeekFrom::End(-(central_and_footer_size as i64)))?;
            central_start = self.write_central_and_footer()?;
        }

        Ok(central_start)
    }

    fn write_central_and_footer(&mut self) -> Result<u64, ZipError> {
        let writer = self.inner.get_plain();

        let mut version_needed = MIN_VERSION as u16;
        let central_start = writer.stream_position()?;
        for file in self.files.values() {
            write_central_directory_header(writer, file)?;
            version_needed = version_needed.max(file.version_needed());
        }
        let central_size = writer.stream_position()? - central_start;
        let is64 = self.files.len() > spec::ZIP64_ENTRY_THR
            || central_size.max(central_start) > spec::ZIP64_BYTES_THR
            || self.zip64_comment.is_some();

        if is64 {
            let comment = self.zip64_comment.clone().unwrap_or_default();

            let zip64_footer = spec::Zip64CentralDirectoryEnd {
                record_size: comment.len() as u64 + 44,
                version_made_by: version_needed,
                version_needed_to_extract: version_needed,
                disk_number: 0,
                disk_with_central_directory: 0,
                number_of_files_on_this_disk: self.files.len() as u64,
                number_of_files: self.files.len() as u64,
                central_directory_size: central_size,
                central_directory_offset: central_start,
                extensible_data_sector: comment,
            };

            zip64_footer.write(writer)?;

            let zip64_footer = spec::Zip64CentralDirectoryEndLocator {
                disk_with_central_directory: 0,
                end_of_central_directory_offset: central_start + central_size,
                number_of_disks: 1,
            };

            zip64_footer.write(writer)?;
        }

        let number_of_files = self.files.len().min(spec::ZIP64_ENTRY_THR) as u16;
        let footer = spec::Zip32CentralDirectoryEnd {
            disk_number: 0,
            disk_with_central_directory: 0,
            zip_file_comment: self.comment.clone(),
            number_of_files_on_this_disk: number_of_files,
            number_of_files,
            central_directory_size: central_size.min(spec::ZIP64_BYTES_THR) as u32,
            central_directory_offset: central_start.min(spec::ZIP64_BYTES_THR) as u32,
        };

        footer.write(writer)?;
        Ok(central_start)
    }

    fn index_by_name(&self, name: &str) -> ZipResult<usize> {
        self.files.get_index_of(name).ok_or(ZipError::FileNotFound)
    }

    /// Adds another entry to the central directory referring to the same content as an existing
    /// entry. The file's local-file header will still refer to it by its original name, so
    /// unzipping the file will technically be unspecified behavior. [ZipArchive] ignores the
    /// filename in the local-file header and treat the central directory as authoritative. However,
    /// some other software (e.g. Minecraft) will refuse to extract a file copied this way.
    pub fn shallow_copy_file(&mut self, src_name: &str, dest_name: &str) -> ZipResult<()> {
        self.finish_file()?;
        if src_name == dest_name {
            return Err(InvalidArchive("Trying to copy a file to itself"));
        }
        let src_index = self.index_by_name(src_name)?;
        let mut dest_data = self.files[src_index].to_owned();
        dest_data.file_name = dest_name.to_string().into();
        dest_data.file_name_raw = dest_name.to_string().into_bytes().into();
        dest_data.central_header_start = 0;
        self.insert_file_data(dest_data)?;

        Ok(())
    }

    /// Like `shallow_copy_file`, but uses Path arguments.
    ///
    /// This function ensures that the '/' path separator is used and normalizes `.` and `..`. It
    /// ignores any `..` or Windows drive letter that would produce a path outside the ZIP file's
    /// root.
    pub fn shallow_copy_file_from_path<T: AsRef<Path>, U: AsRef<Path>>(
        &mut self,
        src_path: T,
        dest_path: U,
    ) -> ZipResult<()> {
        self.shallow_copy_file(&path_to_string(src_path), &path_to_string(dest_path))
    }
}

impl<W: Write> ZipWriter<StreamWriter<W>> {
    pub fn new_stream(inner: W) -> ZipWriter<StreamWriter<W>> {
        ZipWriter {
            inner: Storer(MaybeEncrypted::Unencrypted(StreamWriter::new(inner))),
            files: IndexMap::new(),
            stats: Default::default(),
            writing_to_file: false,
            writing_raw: false,
            comment: Box::new([]),
            flush_on_finish_file: false,
            seek_possible: false,
        }
    }
}

impl<W: Write + Seek> Drop for ZipWriter<W> {
    fn drop(&mut self) {
        if !self.inner.is_closed() {
            if let Err(e) = self.finalize() {
                let _ = write!(io::stderr(), "ZipWriter drop failed: {:?}", e);
            }
        }
    }
}

type SwitchWriterFunction<W> = Box<dyn FnOnce(MaybeEncrypted<W>) -> GenericZipWriter<W>>;

impl<W: Write + Seek> GenericZipWriter<W> {
    fn prepare_next_writer(
        &self,
        compression: CompressionMethod,
        compression_level: Option<i64>,
        #[cfg(feature = "deflate-zopfli")] zopfli_buffer_size: Option<usize>,
    ) -> ZipResult<SwitchWriterFunction<W>> {
        if let Closed = self {
            return Err(
                io::Error::new(io::ErrorKind::BrokenPipe, "ZipWriter was already closed").into(),
            );
        }

        {
            #[allow(deprecated)]
            #[allow(unreachable_code)]
            match compression {
                Stored => {
                    if compression_level.is_some() {
                        Err(UnsupportedArchive("Unsupported compression level"))
                    } else {
                        Ok(Box::new(|bare| Storer(bare)))
                    }
                }
                #[cfg(feature = "_deflate-any")]
                CompressionMethod::Deflated => {
                    let default = if cfg!(all(
                        feature = "deflate-zopfli",
                        not(feature = "deflate-flate2")
                    )) {
                        24
                    } else {
                        Compression::default().level() as i64
                    };

                    let level = clamp_opt(
                        compression_level.unwrap_or(default),
                        deflate_compression_level_range(),
                    )
                    .ok_or(UnsupportedArchive("Unsupported compression level"))?
                        as u32;

                    #[cfg(feature = "deflate-zopfli")]
                    {
                        let best_non_zopfli = Compression::best().level();
                        if level > best_non_zopfli {
                            let options = Options {
                                iteration_count: NonZeroU64::try_from(
                                    (level - best_non_zopfli) as u64,
                                )
                                .unwrap(),
                                ..Default::default()
                            };
                            return Ok(Box::new(move |bare| match zopfli_buffer_size {
                                Some(size) => GenericZipWriter::BufferedZopfliDeflater(
                                    BufWriter::with_capacity(
                                        size,
                                        zopfli::DeflateEncoder::new(
                                            options,
                                            Default::default(),
                                            bare,
                                        ),
                                    ),
                                ),
                                None => GenericZipWriter::ZopfliDeflater(
                                    zopfli::DeflateEncoder::new(options, Default::default(), bare),
                                ),
                            }));
                        }
                    }

                    #[cfg(feature = "deflate-flate2")]
                    {
                        Ok(Box::new(move |bare| {
                            GenericZipWriter::Deflater(DeflateEncoder::new(
                                bare,
                                Compression::new(level),
                            ))
                        }))
                    }
                }
                #[cfg(feature = "deflate64")]
                CompressionMethod::Deflate64 => {
                    Err(UnsupportedArchive("Compressing Deflate64 is not supported"))
                }
                #[cfg(feature = "bzip2")]
                CompressionMethod::Bzip2 => {
                    let level = clamp_opt(
                        compression_level.unwrap_or(bzip2::Compression::default().level() as i64),
                        bzip2_compression_level_range(),
                    )
                    .ok_or(UnsupportedArchive("Unsupported compression level"))?
                        as u32;
                    Ok(Box::new(move |bare| {
                        GenericZipWriter::Bzip2(BzEncoder::new(
                            bare,
                            bzip2::Compression::new(level),
                        ))
                    }))
                }
                CompressionMethod::AES => Err(UnsupportedArchive(
                    "AES encryption is enabled through FileOptions::with_aes_encryption",
                )),
                #[cfg(feature = "zstd")]
                CompressionMethod::Zstd => {
                    let level = clamp_opt(
                        compression_level.unwrap_or(zstd::DEFAULT_COMPRESSION_LEVEL as i64),
                        zstd::compression_level_range(),
                    )
                    .ok_or(UnsupportedArchive("Unsupported compression level"))?;
                    Ok(Box::new(move |bare| {
                        GenericZipWriter::Zstd(ZstdEncoder::new(bare, level as i32).unwrap())
                    }))
                }
                #[cfg(feature = "lzma")]
                CompressionMethod::Lzma => {
                    Err(UnsupportedArchive("LZMA isn't supported for compression"))
                }
                #[cfg(feature = "xz")]
                CompressionMethod::Xz => {
                    let level = clamp_opt(compression_level.unwrap_or(6), 0..=9)
                        .ok_or(UnsupportedArchive("Unsupported compression level"))?
                        as u32;
                    Ok(Box::new(move |bare| {
                        GenericZipWriter::Xz(xz2::write::XzEncoder::new(bare, level))
                    }))
                }
                CompressionMethod::Unsupported(..) => {
                    Err(UnsupportedArchive("Unsupported compression"))
                }
            }
        }
    }

    fn switch_to(&mut self, make_new_self: SwitchWriterFunction<W>) -> ZipResult<()> {
        let bare = match mem::replace(self, Closed) {
            Storer(w) => w,
            #[cfg(feature = "deflate-flate2")]
            GenericZipWriter::Deflater(w) => w.finish()?,
            #[cfg(feature = "deflate-zopfli")]
            GenericZipWriter::ZopfliDeflater(w) => w.finish()?,
            #[cfg(feature = "deflate-zopfli")]
            GenericZipWriter::BufferedZopfliDeflater(w) => w
                .into_inner()
                .map_err(|e| ZipError::Io(e.into_error()))?
                .finish()?,
            #[cfg(feature = "bzip2")]
            GenericZipWriter::Bzip2(w) => w.finish()?,
            #[cfg(feature = "zstd")]
            GenericZipWriter::Zstd(w) => w.finish()?,
            #[cfg(feature = "xz")]
            GenericZipWriter::Xz(w) => w.finish()?,
            Closed => {
                return Err(io::Error::new(
                    io::ErrorKind::BrokenPipe,
                    "ZipWriter was already closed",
                )
                .into());
            }
        };
        *self = make_new_self(bare);
        Ok(())
    }

    fn ref_mut(&mut self) -> Option<&mut dyn Write> {
        match self {
            Storer(ref mut w) => Some(w as &mut dyn Write),
            #[cfg(feature = "deflate-flate2")]
            GenericZipWriter::Deflater(ref mut w) => Some(w as &mut dyn Write),
            #[cfg(feature = "deflate-zopfli")]
            GenericZipWriter::ZopfliDeflater(w) => Some(w as &mut dyn Write),
            #[cfg(feature = "deflate-zopfli")]
            GenericZipWriter::BufferedZopfliDeflater(w) => Some(w as &mut dyn Write),
            #[cfg(feature = "bzip2")]
            GenericZipWriter::Bzip2(ref mut w) => Some(w as &mut dyn Write),
            #[cfg(feature = "zstd")]
            GenericZipWriter::Zstd(ref mut w) => Some(w as &mut dyn Write),
            #[cfg(feature = "xz")]
            GenericZipWriter::Xz(ref mut w) => Some(w as &mut dyn Write),
            Closed => None,
        }
    }

    const fn is_closed(&self) -> bool {
        matches!(*self, Closed)
    }

    fn get_plain(&mut self) -> &mut W {
        match *self {
            Storer(MaybeEncrypted::Unencrypted(ref mut w)) => w,
            _ => panic!("Should have switched to stored and unencrypted beforehand"),
        }
    }

    fn unwrap(self) -> W {
        match self {
            Storer(MaybeEncrypted::Unencrypted(w)) => w,
            _ => panic!("Should have switched to stored and unencrypted beforehand"),
        }
    }
}

#[cfg(feature = "_deflate-any")]
fn deflate_compression_level_range() -> std::ops::RangeInclusive<i64> {
    let min = if cfg!(feature = "deflate-flate2") {
        Compression::fast().level() as i64
    } else {
        Compression::best().level() as i64 + 1
    };

    let max = Compression::best().level() as i64
        + if cfg!(feature = "deflate-zopfli") {
            u8::MAX as i64
        } else {
            0
        };

    min..=max
}

#[cfg(feature = "bzip2")]
fn bzip2_compression_level_range() -> std::ops::RangeInclusive<i64> {
    let min = bzip2::Compression::fast().level() as i64;
    let max = bzip2::Compression::best().level() as i64;
    min..=max
}

#[cfg(any(feature = "_deflate-any", feature = "bzip2", feature = "zstd"))]
fn clamp_opt<T: Ord + Copy, U: Ord + Copy + TryFrom<T>>(
    value: T,
    range: std::ops::RangeInclusive<U>,
) -> Option<T> {
    if range.contains(&value.try_into().ok()?) {
        Some(value)
    } else {
        None
    }
}

fn update_aes_extra_data<W: Write + Seek>(writer: &mut W, file: &mut ZipFileData) -> ZipResult<()> {
    let Some((aes_mode, version, compression_method)) = file.aes_mode else {
        return Ok(());
    };

    let extra_data_start = file.extra_data_start.unwrap();

    writer.seek(SeekFrom::Start(
        extra_data_start + file.aes_extra_data_start,
    ))?;

    let mut buf = Vec::new();

    /* TODO: implement this using the Block trait! */
    // Extra field header ID.
    buf.write_u16_le(0x9901)?;
    // Data size.
    buf.write_u16_le(7)?;
    // Integer version number.
    buf.write_u16_le(version as u16)?;
    // Vendor ID.
    buf.write_all(b"AE")?;
    // AES encryption strength.
    buf.write_all(&[aes_mode as u8])?;
    // Real compression method.
    buf.write_u16_le(compression_method.serialize_to_u16())?;

    writer.write_all(&buf)?;

    let aes_extra_data_start = file.aes_extra_data_start as usize;
    let extra_field = Arc::get_mut(file.extra_field.as_mut().unwrap()).unwrap();
    extra_field[aes_extra_data_start..aes_extra_data_start + buf.len()].copy_from_slice(&buf);

    Ok(())
}

fn write_data_descriptor<T: Write>(writer: &mut T, file: &ZipFileData) -> ZipResult<()> {
    writer.write_u32_le(file.crc32)?;
    if file.large_file {
        writer.write_u64_le(file.compressed_size)?;
        writer.write_u64_le(file.uncompressed_size)?;
    } else {
        // check compressed size as well as it can also be slightly larger than uncompressed size
        if file.compressed_size > spec::ZIP64_BYTES_THR {
            return Err(ZipError::Io(io::Error::new(
                io::ErrorKind::Other,
                "Large file option has not been set",
            )));
        }

        writer.write_u32_le(file.compressed_size as u32)?;
        writer.write_u32_le(file.uncompressed_size as u32)?;
    }
    Ok(())
}

fn update_local_file_header<T: Write + Seek>(writer: &mut T, file: &ZipFileData) -> ZipResult<()> {
    const CRC32_OFFSET: u64 = 14;
    writer.seek(SeekFrom::Start(file.header_start + CRC32_OFFSET))?;
    writer.write_u32_le(file.crc32)?;
    if file.large_file {
        update_local_zip64_extra_field(writer, file)?;
    } else {
        // check compressed size as well as it can also be slightly larger than uncompressed size
        if file.compressed_size > spec::ZIP64_BYTES_THR {
            return Err(ZipError::Io(io::Error::new(
                io::ErrorKind::Other,
                "Large file option has not been set",
            )));
        }
        writer.write_u32_le(file.compressed_size as u32)?;
        // uncompressed size is already checked on write to catch it as soon as possible
        writer.write_u32_le(file.uncompressed_size as u32)?;
    }
    Ok(())
}

fn write_central_directory_header<T: Write>(writer: &mut T, file: &ZipFileData) -> ZipResult<()> {
    let block = file.block()?;
    block.write(writer)?;
    // file name
    writer.write_all(&file.file_name_raw)?;
    // extra field
    if let Some(extra_field) = &file.extra_field {
        writer.write_all(extra_field)?;
    }
    if let Some(central_extra_field) = &file.central_extra_field {
        writer.write_all(central_extra_field)?;
    }
    // file comment
    writer.write_all(file.file_comment.as_bytes())?;

    Ok(())
}

fn update_local_zip64_extra_field<T: Write + Seek>(
    writer: &mut T,
    file: &ZipFileData,
) -> ZipResult<()> {
    let block = file.zip64_extra_field_block().ok_or(InvalidArchive(
        "Attempted to update a nonexistent ZIP64 extra field",
    ))?;

    let zip64_extra_field_start = file.header_start
        + size_of::<ZipLocalEntryBlock>() as u64
        + file.file_name_raw.len() as u64;

    writer.seek(SeekFrom::Start(zip64_extra_field_start))?;
    let block = block.serialize();
    writer.write_all(&block)?;
    Ok(())
}

pub struct StreamWriter<W: Write> {
    inner: W,
    bytes_written: u64,
}

impl<W: Write> StreamWriter<W> {
    pub fn new(inner: W) -> StreamWriter<W> {
        Self {
            inner,
            bytes_written: 0,
        }
    }
}

impl<W: Write> Write for StreamWriter<W> {
    fn write(&mut self, buf: &[u8]) -> io::Result<usize> {
        let bytes_written = self.inner.write(buf)?;
        self.bytes_written += bytes_written as u64;
        Ok(bytes_written)
    }

    fn flush(&mut self) -> io::Result<()> {
        self.inner.flush()
    }
}

impl<W: Write> Seek for StreamWriter<W> {
    fn seek(&mut self, pos: SeekFrom) -> io::Result<u64> {
        match pos {
            SeekFrom::Current(0) | SeekFrom::End(0) => Ok(self.bytes_written),
            _ => panic!("Seek is not supported, trying to seek to {:?}", pos),
        }
    }
}

#[cfg(not(feature = "unreserved"))]
const EXTRA_FIELD_MAPPING: [u16; 43] = [
    0x0007, 0x0008, 0x0009, 0x000a, 0x000c, 0x000d, 0x000e, 0x000f, 0x0014, 0x0015, 0x0016, 0x0017,
    0x0018, 0x0019, 0x0020, 0x0021, 0x0022, 0x0023, 0x0065, 0x0066, 0x4690, 0x07c8, 0x2605, 0x2705,
    0x2805, 0x334d, 0x4341, 0x4453, 0x4704, 0x470f, 0x4b46, 0x4c41, 0x4d49, 0x4f4c, 0x5356, 0x554e,
    0x5855, 0x6542, 0x756e, 0x7855, 0xa220, 0xfd4a, 0x9902,
];

#[cfg(test)]
#[allow(unknown_lints)] // needless_update is new in clippy pre 1.29.0
#[allow(clippy::needless_update)] // So we can use the same FileOptions decls with and without zopfli_buffer_size
#[allow(clippy::octal_escapes)] // many false positives in converted fuzz cases
mod test {
    use super::{ExtendedFileOptions, FileOptions, FullFileOptions, ZipWriter};
    use crate::compression::CompressionMethod;
    use crate::result::ZipResult;
    use crate::types::DateTime;
    use crate::write::EncryptWith::ZipCrypto;
    use crate::write::SimpleFileOptions;
    use crate::zipcrypto::ZipCryptoKeys;
    use crate::CompressionMethod::Stored;
    use crate::ZipArchive;
    use std::io::{Cursor, Read, Write};
    use std::marker::PhantomData;
    use std::path::PathBuf;

    #[test]
    fn write_empty_zip() {
        let mut writer = ZipWriter::new(Cursor::new(Vec::new()));
        writer.set_comment("ZIP");
        let result = writer.finish().unwrap();
        assert_eq!(result.get_ref().len(), 25);
        assert_eq!(
            *result.get_ref(),
            [80, 75, 5, 6, 0, 0, 0, 0, 0, 0, 0, 0, 0, 0, 0, 0, 0, 0, 0, 0, 3, 0, 90, 73, 80]
        );
    }

    #[test]
    fn unix_permissions_bitmask() {
        // unix_permissions() throws away upper bits.
        let options = SimpleFileOptions::default().unix_permissions(0o120777);
        assert_eq!(options.permissions, Some(0o777));
    }

    #[test]
    fn write_zip_dir() {
        let mut writer = ZipWriter::new(Cursor::new(Vec::new()));
        writer
            .add_directory(
                "test",
                SimpleFileOptions::default().last_modified_time(
                    DateTime::from_date_and_time(2018, 8, 15, 20, 45, 6).unwrap(),
                ),
            )
            .unwrap();
        assert!(writer
            .write(b"writing to a directory is not allowed, and will not write any data")
            .is_err());
        let result = writer.finish().unwrap();
        assert_eq!(result.get_ref().len(), 108);
        assert_eq!(
            *result.get_ref(),
            &[
                80u8, 75, 3, 4, 20, 0, 0, 0, 0, 0, 163, 165, 15, 77, 0, 0, 0, 0, 0, 0, 0, 0, 0, 0,
                0, 0, 5, 0, 0, 0, 116, 101, 115, 116, 47, 80, 75, 1, 2, 20, 3, 20, 0, 0, 0, 0, 0,
                163, 165, 15, 77, 0, 0, 0, 0, 0, 0, 0, 0, 0, 0, 0, 0, 5, 0, 0, 0, 0, 0, 0, 0, 0, 0,
                0, 0, 237, 65, 0, 0, 0, 0, 116, 101, 115, 116, 47, 80, 75, 5, 6, 0, 0, 0, 0, 1, 0,
                1, 0, 51, 0, 0, 0, 35, 0, 0, 0, 0, 0,
            ] as &[u8]
        );
    }

    #[test]
    fn write_symlink_simple() {
        let mut writer = ZipWriter::new(Cursor::new(Vec::new()));
        writer
            .add_symlink(
                "name",
                "target",
                SimpleFileOptions::default().last_modified_time(
                    DateTime::from_date_and_time(2018, 8, 15, 20, 45, 6).unwrap(),
                ),
            )
            .unwrap();
        assert!(writer
            .write(b"writing to a symlink is not allowed and will not write any data")
            .is_err());
        let result = writer.finish().unwrap();
        assert_eq!(result.get_ref().len(), 112);
        assert_eq!(
            *result.get_ref(),
            &[
                80u8, 75, 3, 4, 10, 0, 0, 0, 0, 0, 163, 165, 15, 77, 252, 47, 111, 70, 6, 0, 0, 0,
                6, 0, 0, 0, 4, 0, 0, 0, 110, 97, 109, 101, 116, 97, 114, 103, 101, 116, 80, 75, 1,
                2, 10, 3, 10, 0, 0, 0, 0, 0, 163, 165, 15, 77, 252, 47, 111, 70, 6, 0, 0, 0, 6, 0,
                0, 0, 4, 0, 0, 0, 0, 0, 0, 0, 0, 0, 0, 0, 255, 161, 0, 0, 0, 0, 110, 97, 109, 101,
                80, 75, 5, 6, 0, 0, 0, 0, 1, 0, 1, 0, 50, 0, 0, 0, 40, 0, 0, 0, 0, 0
            ] as &[u8],
        );
    }

    #[test]
    fn test_path_normalization() {
        let mut path = PathBuf::new();
        path.push("foo");
        path.push("bar");
        path.push("..");
        path.push(".");
        path.push("example.txt");
        let mut writer = ZipWriter::new(Cursor::new(Vec::new()));
        writer
            .start_file_from_path(path, SimpleFileOptions::default())
            .unwrap();
        let archive = writer.finish_into_readable().unwrap();
        assert_eq!(Some("foo/example.txt"), archive.name_for_index(0));
    }

    #[test]
    fn write_symlink_wonky_paths() {
        let mut writer = ZipWriter::new(Cursor::new(Vec::new()));
        writer
            .add_symlink(
                "directory\\link",
                "/absolute/symlink\\with\\mixed/slashes",
                SimpleFileOptions::default().last_modified_time(
                    DateTime::from_date_and_time(2018, 8, 15, 20, 45, 6).unwrap(),
                ),
            )
            .unwrap();
        assert!(writer
            .write(b"writing to a symlink is not allowed and will not write any data")
            .is_err());
        let result = writer.finish().unwrap();
        assert_eq!(result.get_ref().len(), 162);
        assert_eq!(
            *result.get_ref(),
            &[
                80u8, 75, 3, 4, 10, 0, 0, 0, 0, 0, 163, 165, 15, 77, 95, 41, 81, 245, 36, 0, 0, 0,
                36, 0, 0, 0, 14, 0, 0, 0, 100, 105, 114, 101, 99, 116, 111, 114, 121, 92, 108, 105,
                110, 107, 47, 97, 98, 115, 111, 108, 117, 116, 101, 47, 115, 121, 109, 108, 105,
                110, 107, 92, 119, 105, 116, 104, 92, 109, 105, 120, 101, 100, 47, 115, 108, 97,
                115, 104, 101, 115, 80, 75, 1, 2, 10, 3, 10, 0, 0, 0, 0, 0, 163, 165, 15, 77, 95,
                41, 81, 245, 36, 0, 0, 0, 36, 0, 0, 0, 14, 0, 0, 0, 0, 0, 0, 0, 0, 0, 0, 0, 255,
                161, 0, 0, 0, 0, 100, 105, 114, 101, 99, 116, 111, 114, 121, 92, 108, 105, 110,
                107, 80, 75, 5, 6, 0, 0, 0, 0, 1, 0, 1, 0, 60, 0, 0, 0, 80, 0, 0, 0, 0, 0
            ] as &[u8],
        );
    }

    #[test]
    fn write_mimetype_zip() {
        let mut writer = ZipWriter::new(Cursor::new(Vec::new()));
        let options = FileOptions {
            compression_method: Stored,
            compression_level: None,
            last_modified_time: DateTime::default(),
            permissions: Some(33188),
            large_file: false,
            encrypt_with: None,
            extended_options: (),
            alignment: 1,
            #[cfg(feature = "deflate-zopfli")]
            zopfli_buffer_size: None,
        };
        writer.start_file("mimetype", options).unwrap();
        writer
            .write_all(b"application/vnd.oasis.opendocument.text")
            .unwrap();
        let result = writer.finish().unwrap();

        assert_eq!(result.get_ref().len(), 153);
        let mut v = Vec::new();
        v.extend_from_slice(include_bytes!("../tests/data/mimetype.zip"));
        assert_eq!(result.get_ref(), &v);
    }

    const RT_TEST_TEXT: &str = "And I can't stop thinking about the moments that I lost to you\
                            And I can't stop thinking of things I used to do\
                            And I can't stop making bad decisions\
                            And I can't stop eating stuff you make me chew\
                            I put on a smile like you wanna see\
                            Another day goes by that I long to be like you";
    const RT_TEST_FILENAME: &str = "subfolder/sub-subfolder/can't_stop.txt";
    const SECOND_FILENAME: &str = "different_name.xyz";
    const THIRD_FILENAME: &str = "third_name.xyz";

    #[test]
    fn write_non_utf8() {
        let mut writer = ZipWriter::new(Cursor::new(Vec::new()));
        let options = FileOptions {
            compression_method: Stored,
            compression_level: None,
            last_modified_time: DateTime::default(),
            permissions: Some(33188),
            large_file: false,
            encrypt_with: None,
            extended_options: (),
            alignment: 1,
            #[cfg(feature = "deflate-zopfli")]
            zopfli_buffer_size: None,
        };

        // GB18030
        // "中文" = [214, 208, 206, 196]
        let filename = unsafe { String::from_utf8_unchecked(vec![214, 208, 206, 196]) };
        writer.start_file(filename, options).unwrap();
        writer.write_all(b"encoding GB18030").unwrap();

        // SHIFT_JIS
        // "日文" = [147, 250, 149, 182]
        let filename = unsafe { String::from_utf8_unchecked(vec![147, 250, 149, 182]) };
        writer.start_file(filename, options).unwrap();
        writer.write_all(b"encoding SHIFT_JIS").unwrap();
        let result = writer.finish().unwrap();

        assert_eq!(result.get_ref().len(), 224);

        let mut v = Vec::new();
        v.extend_from_slice(include_bytes!("../tests/data/non_utf8.zip"));

        assert_eq!(result.get_ref(), &v);
    }

    #[test]
    fn path_to_string() {
        let mut path = PathBuf::new();
        #[cfg(windows)]
        path.push(r"C:\");
        #[cfg(unix)]
        path.push("/");
        path.push("windows");
        path.push("..");
        path.push(".");
        path.push("system32");
        let path_str = super::path_to_string(&path);
        assert_eq!(&*path_str, "system32");
    }

    #[test]
    fn test_shallow_copy() {
        let mut writer = ZipWriter::new(Cursor::new(Vec::new()));
        let options = FileOptions {
            compression_method: CompressionMethod::default(),
            compression_level: None,
            last_modified_time: DateTime::default(),
            permissions: Some(33188),
            large_file: false,
            encrypt_with: None,
            extended_options: (),
            alignment: 0,
            #[cfg(feature = "deflate-zopfli")]
            zopfli_buffer_size: None,
        };
        writer.start_file(RT_TEST_FILENAME, options).unwrap();
        writer.write_all(RT_TEST_TEXT.as_ref()).unwrap();
        writer
            .shallow_copy_file(RT_TEST_FILENAME, SECOND_FILENAME)
            .unwrap();
        writer
            .shallow_copy_file(RT_TEST_FILENAME, SECOND_FILENAME)
            .expect_err("Duplicate filename");
        let zip = writer.finish().unwrap();
        let mut writer = ZipWriter::new_append(zip).unwrap();
        writer
            .shallow_copy_file(SECOND_FILENAME, SECOND_FILENAME)
            .expect_err("Duplicate filename");
        let mut reader = writer.finish_into_readable().unwrap();
        let mut file_names: Vec<&str> = reader.file_names().collect();
        file_names.sort();
        let mut expected_file_names = vec![RT_TEST_FILENAME, SECOND_FILENAME];
        expected_file_names.sort();
        assert_eq!(file_names, expected_file_names);
        let mut first_file_content = String::new();
        reader
            .by_name(RT_TEST_FILENAME)
            .unwrap()
            .read_to_string(&mut first_file_content)
            .unwrap();
        assert_eq!(first_file_content, RT_TEST_TEXT);
        let mut second_file_content = String::new();
        reader
            .by_name(SECOND_FILENAME)
            .unwrap()
            .read_to_string(&mut second_file_content)
            .unwrap();
        assert_eq!(second_file_content, RT_TEST_TEXT);
    }

    #[test]
    fn test_deep_copy() {
        let mut writer = ZipWriter::new(Cursor::new(Vec::new()));
        let options = FileOptions {
            compression_method: CompressionMethod::default(),
            compression_level: None,
            last_modified_time: DateTime::default(),
            permissions: Some(33188),
            large_file: false,
            encrypt_with: None,
            extended_options: (),
            alignment: 0,
            #[cfg(feature = "deflate-zopfli")]
            zopfli_buffer_size: None,
        };
        writer.start_file(RT_TEST_FILENAME, options).unwrap();
        writer.write_all(RT_TEST_TEXT.as_ref()).unwrap();
        writer
            .deep_copy_file(RT_TEST_FILENAME, SECOND_FILENAME)
            .unwrap();
        let zip = writer.finish().unwrap();
        let mut writer = ZipWriter::new_append(zip).unwrap();
        writer
            .deep_copy_file(RT_TEST_FILENAME, THIRD_FILENAME)
            .unwrap();
        let zip = writer.finish().unwrap();
        let mut reader = ZipArchive::new(zip).unwrap();
        let mut file_names: Vec<&str> = reader.file_names().collect();
        file_names.sort();
        let mut expected_file_names = vec![RT_TEST_FILENAME, SECOND_FILENAME, THIRD_FILENAME];
        expected_file_names.sort();
        assert_eq!(file_names, expected_file_names);
        let mut first_file_content = String::new();
        reader
            .by_name(RT_TEST_FILENAME)
            .unwrap()
            .read_to_string(&mut first_file_content)
            .unwrap();
        assert_eq!(first_file_content, RT_TEST_TEXT);
        let mut second_file_content = String::new();
        reader
            .by_name(SECOND_FILENAME)
            .unwrap()
            .read_to_string(&mut second_file_content)
            .unwrap();
        assert_eq!(second_file_content, RT_TEST_TEXT);
    }

    #[test]
    fn duplicate_filenames() {
        let mut writer = ZipWriter::new(Cursor::new(Vec::new()));
        writer
            .start_file("foo/bar/test", SimpleFileOptions::default())
            .unwrap();
        writer
            .write_all("The quick brown 🦊 jumps over the lazy 🐕".as_bytes())
            .unwrap();
        writer
            .start_file("foo/bar/test", SimpleFileOptions::default())
            .expect_err("Expected duplicate filename not to be allowed");
    }

    #[test]
    fn test_filename_looks_like_zip64_locator() {
        let mut writer = ZipWriter::new(Cursor::new(Vec::new()));
        writer
            .start_file(
                "PK\u{6}\u{7}\0\0\0\u{11}\0\0\0\0\0\0\0\0\0\0\0\0",
                SimpleFileOptions::default(),
            )
            .unwrap();
        let zip = writer.finish().unwrap();
        let _ = ZipArchive::new(zip).unwrap();
    }

    #[test]
    fn test_filename_looks_like_zip64_locator_2() {
        let mut writer = ZipWriter::new(Cursor::new(Vec::new()));
        writer
            .start_file(
                "PK\u{6}\u{6}\0\0\0\0\0\0\0\0\0\0PK\u{6}\u{7}\0\0\0\0\0\0\0\0\0\0\0\0\0\0\0\0",
                SimpleFileOptions::default(),
            )
            .unwrap();
        let zip = writer.finish().unwrap();
        let _ = ZipArchive::new(zip).unwrap();
    }

    #[test]
    fn test_filename_looks_like_zip64_locator_2a() {
        let mut writer = ZipWriter::new(Cursor::new(Vec::new()));
        writer
            .start_file(
                "PK\u{6}\u{6}PK\u{6}\u{7}\0\0\0\0\0\0\0\0\0\0\0\0\0\0\0\0",
                SimpleFileOptions::default(),
            )
            .unwrap();
        let zip = writer.finish().unwrap();
        let _ = ZipArchive::new(zip).unwrap();
    }

    #[test]
    fn test_filename_looks_like_zip64_locator_3() {
        let mut writer = ZipWriter::new(Cursor::new(Vec::new()));
        writer
            .start_file("\0PK\u{6}\u{6}", SimpleFileOptions::default())
            .unwrap();
        writer
            .start_file(
                "\0\u{4}\0\0PK\u{6}\u{7}\0\0\0\0\0\0\0\0\0\0\0\0\0\0\0\u{3}",
                SimpleFileOptions::default(),
            )
            .unwrap();
        let zip = writer.finish().unwrap();
        let _ = ZipArchive::new(zip).unwrap();
    }

    #[test]
    fn test_filename_looks_like_zip64_locator_4() {
        let mut writer = ZipWriter::new(Cursor::new(Vec::new()));
        writer
            .start_file("PK\u{6}\u{6}", SimpleFileOptions::default())
            .unwrap();
        writer
            .start_file("\0\0\0\0\0\0", SimpleFileOptions::default())
            .unwrap();
        writer
            .start_file("\0", SimpleFileOptions::default())
            .unwrap();
        writer.start_file("", SimpleFileOptions::default()).unwrap();
        writer
            .start_file("\0\0", SimpleFileOptions::default())
            .unwrap();
        writer
            .start_file(
                "\0\0\0PK\u{6}\u{7}\0\0\0\0\0\0\0\0\0\0\0\0\0\0\0\0",
                SimpleFileOptions::default(),
            )
            .unwrap();
        let zip = writer.finish().unwrap();
        let _ = ZipArchive::new(zip).unwrap();
    }

    #[test]
    fn test_filename_looks_like_zip64_locator_5() -> ZipResult<()> {
        let mut writer = ZipWriter::new(Cursor::new(Vec::new()));
        writer
            .add_directory("", SimpleFileOptions::default().with_alignment(21))
            .unwrap();
        let mut writer = ZipWriter::new_append(writer.finish().unwrap()).unwrap();
        writer.shallow_copy_file("/", "").unwrap();
        writer.shallow_copy_file("", "\0").unwrap();
        writer.shallow_copy_file("\0", "PK\u{6}\u{6}").unwrap();
        let mut writer = ZipWriter::new_append(writer.finish().unwrap()).unwrap();
        writer
            .start_file("\0\0\0\0\0\0", SimpleFileOptions::default())
            .unwrap();
        let mut writer = ZipWriter::new_append(writer.finish().unwrap()).unwrap();
        writer
            .start_file(
                "#PK\u{6}\u{7}\0\0\0\0\0\0\0\0\0\0\0\0\0\0\0\0",
                SimpleFileOptions::default(),
            )
            .unwrap();
        let zip = writer.finish().unwrap();
        let _ = ZipArchive::new(zip).unwrap();
        Ok(())
    }

    #[test]
    fn remove_shallow_copy_keeps_original() -> ZipResult<()> {
        let mut writer = ZipWriter::new(Cursor::new(Vec::new()));
        writer
            .start_file("original", SimpleFileOptions::default())
            .unwrap();
        writer.write_all(RT_TEST_TEXT.as_bytes()).unwrap();
        writer
            .shallow_copy_file("original", "shallow_copy")
            .unwrap();
        writer.abort_file().unwrap();
        let mut zip = ZipArchive::new(writer.finish().unwrap()).unwrap();
        let mut file = zip.by_name("original").unwrap();
        let mut contents = Vec::new();
        file.read_to_end(&mut contents).unwrap();
        assert_eq!(RT_TEST_TEXT.as_bytes(), contents);
        Ok(())
    }

    #[test]
    fn remove_encrypted_file() -> ZipResult<()> {
        let mut writer = ZipWriter::new(Cursor::new(Vec::new()));
        let first_file_options = SimpleFileOptions::default()
            .with_alignment(65535)
            .with_deprecated_encryption(b"Password");
        writer.start_file("", first_file_options).unwrap();
        writer.abort_file().unwrap();
        let zip = writer.finish().unwrap();
        let mut writer = ZipWriter::new(zip);
        writer.start_file("", SimpleFileOptions::default()).unwrap();
        Ok(())
    }

    #[test]
    fn remove_encrypted_aligned_symlink() -> ZipResult<()> {
        let mut options = SimpleFileOptions::default();
        options = options.with_deprecated_encryption(b"Password");
        options.alignment = 65535;
        let mut writer = ZipWriter::new(Cursor::new(Vec::new()));
        writer.add_symlink("", "s\t\0\0ggggg\0\0", options).unwrap();
        writer.abort_file().unwrap();
        let zip = writer.finish().unwrap();
        let mut writer = ZipWriter::new_append(zip).unwrap();
        writer.start_file("", SimpleFileOptions::default()).unwrap();
        Ok(())
    }

    #[cfg(feature = "deflate-zopfli")]
    #[test]
    fn zopfli_empty_write() -> ZipResult<()> {
        let mut options = SimpleFileOptions::default();
        options = options
            .compression_method(CompressionMethod::default())
            .compression_level(Some(264));
        let mut writer = ZipWriter::new(Cursor::new(Vec::new()));
        writer.start_file("", options).unwrap();
        writer.write_all(&[]).unwrap();
        writer.write_all(&[]).unwrap();
        Ok(())
    }

    #[test]
    fn crash_with_no_features() -> ZipResult<()> {
        const ORIGINAL_FILE_NAME: &str = "PK\u{6}\u{6}\0\0\0\0\0\0\0\0\0\u{2}g\0\0\0\0\0\0\0\0\0\0\0\0\0\0\0\0\0\u{1}\0\0\0\0\0\0\0\0\0\0PK\u{6}\u{7}\0\0\0\0\0\0\0\0\0\0\0\0\u{7}\0\t'";
        let mut writer = ZipWriter::new(Cursor::new(Vec::new()));
        let mut options = SimpleFileOptions::default();
        options = options.with_alignment(3584).compression_method(Stored);
        writer.start_file(ORIGINAL_FILE_NAME, options)?;
        let archive = writer.finish()?;
        let mut writer = ZipWriter::new_append(archive)?;
        writer.shallow_copy_file(ORIGINAL_FILE_NAME, "\u{6}\\")?;
        writer.finish()?;
        Ok(())
    }

    #[test]
    fn test_alignment() {
        let page_size = 4096;
        let options = SimpleFileOptions::default()
            .compression_method(Stored)
            .with_alignment(page_size);
        let mut zip = ZipWriter::new(Cursor::new(Vec::new()));
        let contents = b"sleeping";
        let () = zip.start_file("sleep", options).unwrap();
        let _count = zip.write(&contents[..]).unwrap();
        let mut zip = zip.finish_into_readable().unwrap();
        let file = zip.by_index(0).unwrap();
        assert_eq!(file.name(), "sleep");
        assert_eq!(file.data_start(), page_size.into());
    }

    #[test]
    fn test_alignment_2() {
        let page_size = 4096;
        let mut data = Vec::new();
        {
            let options = SimpleFileOptions::default()
                .compression_method(Stored)
                .with_alignment(page_size);
            let mut zip = ZipWriter::new(Cursor::new(&mut data));
            let contents = b"sleeping";
            let () = zip.start_file("sleep", options).unwrap();
            let _count = zip.write(&contents[..]).unwrap();
        }
        assert_eq!(data[4096..4104], b"sleeping"[..]);
        {
            let mut zip = ZipArchive::new(Cursor::new(&mut data)).unwrap();
            let file = zip.by_index(0).unwrap();
            assert_eq!(file.name(), "sleep");
            assert_eq!(file.data_start(), page_size.into());
        }
    }

    #[test]
    fn test_crash_short_read() {
        let mut writer = ZipWriter::new(Cursor::new(Vec::new()));
        let comment = vec![
            1, 80, 75, 5, 6, 237, 237, 237, 237, 237, 237, 237, 237, 44, 255, 191, 255, 255, 255,
            255, 255, 255, 255, 255, 16,
        ]
        .into_boxed_slice();
        writer.set_raw_comment(comment);
        let options = SimpleFileOptions::default()
            .compression_method(Stored)
            .with_alignment(11823);
        writer.start_file("", options).unwrap();
        writer.write_all(&[255, 255, 44, 255, 0]).unwrap();
        let written = writer.finish().unwrap();
        let _ = ZipWriter::new_append(written).unwrap();
    }

    #[cfg(all(feature = "_deflate-any", feature = "aes-crypto"))]
    #[test]
    fn test_fuzz_failure_2024_05_08() -> ZipResult<()> {
        let mut first_writer = ZipWriter::new(Cursor::new(Vec::new()));
        let mut second_writer = ZipWriter::new(Cursor::new(Vec::new()));
        let options = SimpleFileOptions::default()
            .compression_method(Stored)
            .with_alignment(46036);
        second_writer.add_symlink("\0", "", options)?;
        let second_archive = second_writer.finish_into_readable()?.into_inner();
        let mut second_writer = ZipWriter::new_append(second_archive)?;
        let options = SimpleFileOptions::default()
            .compression_method(CompressionMethod::Deflated)
            .large_file(true)
            .with_alignment(46036)
            .with_aes_encryption(crate::AesMode::Aes128, "\0\0");
        second_writer.add_symlink("", "", options)?;
        let second_archive = second_writer.finish_into_readable()?.into_inner();
        let mut second_writer = ZipWriter::new_append(second_archive)?;
        let options = SimpleFileOptions::default().compression_method(Stored);
        second_writer.start_file(" ", options)?;
        let second_archive = second_writer.finish_into_readable()?;
        first_writer.merge_archive(second_archive)?;
        let _ = ZipArchive::new(first_writer.finish()?)?;
        Ok(())
    }

    #[cfg(feature = "bzip2")]
    #[test]
    fn test_fuzz_failure_2024_06_08() -> ZipResult<()> {
        use crate::write::ExtendedFileOptions;
        use CompressionMethod::Bzip2;

        let mut writer = ZipWriter::new(Cursor::new(Vec::new()));
        writer.set_flush_on_finish_file(false);
        const SYMLINK_PATH: &str = "PK\u{6}\u{6}K\u{6}\u{6}\u{6}\0\0\0\0\u{18}\0\0\0\0\0\0\0\0\0\0\0\0\0\0\0\0\0\0\0\u{1}\0\0\0\0\0\0\0\0\u{1}\0\0PK\u{1}\u{2},\0\0\0\0\0\0\0\0\0\0\0\0\0\0\0\u{1}\0\0PK\u{1}\u{2},\0\0\0\0\0\0\0\0\0\0l\0\0\0\0\0\0PK\u{6}\u{7}P\0\0\0\0\0\0\0\0\0\0\0\0\u{1}\0\0";
        let sub_writer = {
            let mut writer = ZipWriter::new(Cursor::new(Vec::new()));
            writer.set_flush_on_finish_file(false);
            let options = FileOptions {
                compression_method: Bzip2,
                compression_level: None,
                last_modified_time: DateTime::from_date_and_time(1980, 5, 20, 21, 0, 57)?,
                permissions: None,
                large_file: false,
                encrypt_with: None,
                extended_options: ExtendedFileOptions {
                    extra_data: vec![].into(),
                    central_extra_data: vec![].into(),
                },
                alignment: 2048,
                ..Default::default()
            };
            writer.add_symlink_from_path(SYMLINK_PATH, "||\0\0\0\0", options)?;
            writer = ZipWriter::new_append(writer.finish_into_readable()?.into_inner())?;
            writer.deep_copy_file_from_path(SYMLINK_PATH, "")?;
            writer = ZipWriter::new_append(writer.finish_into_readable()?.into_inner())?;
            writer.abort_file()?;
            writer
        };
        writer.merge_archive(sub_writer.finish_into_readable()?)?;
        writer = ZipWriter::new_append(writer.finish_into_readable()?.into_inner())?;
        writer.deep_copy_file_from_path(SYMLINK_PATH, "foo")?;
        let _ = writer.finish_into_readable()?;
        Ok(())
    }

    #[test]
    fn test_short_extra_data() {
        let mut writer = ZipWriter::new(Cursor::new(Vec::new()));
        writer.set_flush_on_finish_file(false);
        let options = FileOptions {
            extended_options: ExtendedFileOptions {
                extra_data: vec![].into(),
                central_extra_data: vec![99, 0, 15, 0, 207].into(),
            },
            ..Default::default()
        };
        assert!(writer.start_file_from_path("", options).is_err());
    }

    #[test]
    #[cfg(not(feature = "unreserved"))]
    fn test_invalid_extra_data() -> ZipResult<()> {
        use crate::write::ExtendedFileOptions;
        let mut writer = ZipWriter::new(Cursor::new(Vec::new()));
        writer.set_flush_on_finish_file(false);
        let options = FileOptions {
            compression_method: Stored,
            compression_level: None,
            last_modified_time: DateTime::from_date_and_time(1980, 1, 4, 6, 54, 0)?,
            permissions: None,
            large_file: false,
            encrypt_with: None,
            extended_options: ExtendedFileOptions {
                extra_data: vec![].into(),
                central_extra_data: vec![
                    7, 0, 15, 0, 207, 117, 177, 117, 112, 2, 0, 255, 255, 131, 255, 255, 255, 80,
                    185,
                ]
                .into(),
            },
            alignment: 32787,
            ..Default::default()
        };
        assert!(writer.start_file_from_path("", options).is_err());
        Ok(())
    }

    #[test]
    #[cfg(not(feature = "unreserved"))]
    fn test_invalid_extra_data_unreserved() {
        use crate::write::ExtendedFileOptions;
        let mut writer = ZipWriter::new(Cursor::new(Vec::new()));
        let options = FileOptions {
            compression_method: Stored,
            compression_level: None,
            last_modified_time: DateTime::from_date_and_time(2021, 8, 8, 1, 0, 29).unwrap(),
            permissions: None,
            large_file: true,
            encrypt_with: None,
            extended_options: ExtendedFileOptions {
                extra_data: vec![].into(),
                central_extra_data: vec![
                    1, 41, 4, 0, 1, 255, 245, 117, 117, 112, 5, 0, 80, 255, 149, 255, 247,
                ]
                .into(),
            },
            alignment: 4103,
            ..Default::default()
        };
        assert!(writer.start_file_from_path("", options).is_err());
    }

    #[cfg(feature = "deflate64")]
    #[test]
    fn test_fuzz_crash_2024_06_13a() -> ZipResult<()> {
        use crate::write::ExtendedFileOptions;
        use CompressionMethod::Deflate64;

        let mut writer = ZipWriter::new(Cursor::new(Vec::new()));
        writer.set_flush_on_finish_file(false);
        let options = FileOptions {
            compression_method: Deflate64,
            compression_level: None,
            last_modified_time: DateTime::from_date_and_time(2039, 4, 17, 6, 18, 19)?,
            permissions: None,
            large_file: true,
            encrypt_with: None,
            extended_options: ExtendedFileOptions {
                extra_data: vec![].into(),
                central_extra_data: vec![].into(),
            },
            alignment: 4,
            ..Default::default()
        };
        writer.add_directory_from_path("", options)?;
        let _ = writer.finish_into_readable()?;
        Ok(())
    }

    #[test]
    fn test_fuzz_crash_2024_06_13b() -> ZipResult<()> {
        use crate::write::ExtendedFileOptions;
        let mut writer = ZipWriter::new(Cursor::new(Vec::new()));
        writer.set_flush_on_finish_file(false);
        let sub_writer = {
            let mut writer = ZipWriter::new(Cursor::new(Vec::new()));
            writer.set_flush_on_finish_file(false);
            let options = FileOptions {
                compression_method: Stored,
                compression_level: None,
                last_modified_time: DateTime::from_date_and_time(1980, 4, 14, 6, 11, 54)?,
                permissions: None,
                large_file: false,
                encrypt_with: None,
                extended_options: ExtendedFileOptions {
                    extra_data: vec![].into(),
                    central_extra_data: vec![].into(),
                },
                alignment: 185,
                ..Default::default()
            };
            writer.add_symlink_from_path("", "", options)?;
            writer
        };
        writer.merge_archive(sub_writer.finish_into_readable()?)?;
        writer.deep_copy_file_from_path("", "_copy")?;
        let _ = writer.finish_into_readable()?;
        Ok(())
    }

    #[test]
    fn test_fuzz_crash_2024_06_14() -> ZipResult<()> {
        let mut writer = ZipWriter::new(Cursor::new(Vec::new()));
        writer.set_flush_on_finish_file(false);
        let sub_writer = {
            let mut writer = ZipWriter::new(Cursor::new(Vec::new()));
            writer.set_flush_on_finish_file(false);
            let options = FullFileOptions {
                compression_method: Stored,
                large_file: true,
                alignment: 93,
                ..Default::default()
            };
            writer.start_file_from_path("\0", options)?;
            writer = ZipWriter::new_append(writer.finish()?)?;
            writer.deep_copy_file_from_path("\0", "")?;
            writer
        };
        writer.merge_archive(sub_writer.finish_into_readable()?)?;
        writer.deep_copy_file_from_path("", "copy")?;
        let _ = writer.finish_into_readable()?;
        Ok(())
    }

    #[test]
    fn test_fuzz_crash_2024_06_14a() -> ZipResult<()> {
        let mut writer = ZipWriter::new(Cursor::new(Vec::new()));
        writer.set_flush_on_finish_file(false);
        let options = FileOptions {
            compression_method: Stored,
            compression_level: None,
            last_modified_time: DateTime::from_date_and_time(2083, 5, 30, 21, 45, 35)?,
            permissions: None,
            large_file: false,
            encrypt_with: None,
            extended_options: ExtendedFileOptions {
                extra_data: vec![].into(),
                central_extra_data: vec![].into(),
            },
            alignment: 2565,
            ..Default::default()
        };
        writer.add_symlink_from_path("", "", options)?;
        writer.abort_file()?;
        let options = FileOptions {
            compression_method: Stored,
            compression_level: None,
            last_modified_time: DateTime::default(),
            permissions: None,
            large_file: false,
            encrypt_with: None,
            extended_options: ExtendedFileOptions {
                extra_data: vec![].into(),
                central_extra_data: vec![].into(),
            },
            alignment: 0,
            ..Default::default()
        };
        writer.start_file_from_path("", options)?;
        let _ = writer.finish_into_readable()?;
        Ok(())
    }

    #[allow(deprecated)]
    #[test]
    fn test_fuzz_crash_2024_06_14b() -> ZipResult<()> {
        let mut writer = ZipWriter::new(Cursor::new(Vec::new()));
        writer.set_flush_on_finish_file(false);
        let options = FileOptions {
            compression_method: Stored,
            compression_level: None,
            last_modified_time: DateTime::from_date_and_time(2078, 3, 6, 12, 48, 58)?,
            permissions: None,
            large_file: true,
            encrypt_with: None,
            extended_options: ExtendedFileOptions {
                extra_data: vec![].into(),
                central_extra_data: vec![].into(),
            },
            alignment: 65521,
            ..Default::default()
        };
        writer.start_file_from_path("\u{4}\0@\n//\u{c}", options)?;
        writer = ZipWriter::new_append(writer.finish()?)?;
        writer.abort_file()?;
        let options = FileOptions {
            compression_method: CompressionMethod::Unsupported(65535),
            compression_level: None,
            last_modified_time: DateTime::from_date_and_time(2055, 10, 2, 11, 48, 49)?,
            permissions: None,
            large_file: true,
            encrypt_with: None,
            extended_options: ExtendedFileOptions {
                extra_data: vec![255, 255, 1, 0, 255, 0, 0, 0, 0].into(),
                central_extra_data: vec![].into(),
            },
            alignment: 65535,
            ..Default::default()
        };
        writer.add_directory_from_path("", options)?;
        let _ = writer.finish_into_readable()?;
        Ok(())
    }

    #[test]
    fn test_fuzz_crash_2024_06_14c() -> ZipResult<()> {
        let mut writer = ZipWriter::new(Cursor::new(Vec::new()));
        writer.set_flush_on_finish_file(false);
        let sub_writer = {
            let mut writer = ZipWriter::new(Cursor::new(Vec::new()));
            writer.set_flush_on_finish_file(false);
            let options = FileOptions {
                compression_method: Stored,
                compression_level: None,
                last_modified_time: DateTime::from_date_and_time(2060, 4, 6, 13, 13, 3)?,
                permissions: None,
                large_file: true,
                encrypt_with: None,
                extended_options: ExtendedFileOptions {
                    extra_data: vec![].into(),
                    central_extra_data: vec![].into(),
                },
                alignment: 0,
                ..Default::default()
            };
            writer.start_file_from_path("\0", options)?;
            writer.write_all(&([]))?;
            writer = ZipWriter::new_append(writer.finish()?)?;
            writer.deep_copy_file_from_path("\0", "")?;
            writer
        };
        writer.merge_archive(sub_writer.finish_into_readable()?)?;
        writer.deep_copy_file_from_path("", "_copy")?;
        let _ = writer.finish_into_readable()?;
        Ok(())
    }

    #[cfg(all(feature = "_deflate-any", feature = "aes-crypto"))]
    #[test]
    fn test_fuzz_crash_2024_06_14d() -> ZipResult<()> {
        use crate::write::EncryptWith::Aes;
        use crate::AesMode::Aes256;
        use CompressionMethod::Deflated;
        let mut writer = ZipWriter::new(Cursor::new(Vec::new()));
        writer.set_flush_on_finish_file(false);
        let options = FileOptions {
            compression_method: Deflated,
            compression_level: Some(5),
            last_modified_time: DateTime::from_date_and_time(2107, 4, 8, 15, 54, 19)?,
            permissions: None,
            large_file: true,
            encrypt_with: Some(Aes {
                mode: Aes256,
                password: "",
            }),
            extended_options: ExtendedFileOptions {
                extra_data: vec![2, 0, 1, 0, 0].into(),
                central_extra_data: vec![
                    35, 229, 2, 0, 41, 41, 231, 44, 2, 0, 52, 233, 82, 201, 0, 0, 3, 0, 2, 0, 233,
                    255, 3, 0, 2, 0, 26, 154, 38, 251, 0, 0,
                ]
                .into(),
            },
            alignment: 65535,
            ..Default::default()
        };
        assert!(writer.add_directory_from_path("", options).is_err());
        Ok(())
    }

    #[test]
    fn test_fuzz_crash_2024_06_14e() -> ZipResult<()> {
        let mut writer = ZipWriter::new(Cursor::new(Vec::new()));
        writer.set_flush_on_finish_file(false);
        let options = FileOptions {
            compression_method: Stored,
            compression_level: None,
            last_modified_time: DateTime::from_date_and_time(1988, 1, 1, 1, 6, 26)?,
            permissions: None,
            large_file: true,
            encrypt_with: None,
            extended_options: ExtendedFileOptions {
                extra_data: vec![76, 0, 1, 0, 0, 2, 0, 0, 0].into(),
                central_extra_data: vec![
                    1, 149, 1, 0, 255, 3, 0, 0, 0, 2, 255, 0, 0, 12, 65, 1, 0, 0, 67, 149, 0, 0,
                    76, 149, 2, 0, 149, 149, 67, 149, 0, 0,
                ]
                .into(),
            },
            alignment: 65535,
            ..Default::default()
        };
        assert!(writer.add_directory_from_path("", options).is_err());
        let _ = writer.finish_into_readable()?;
        Ok(())
    }

    #[allow(deprecated)]
    #[test]
    fn test_fuzz_crash_2024_06_17() -> ZipResult<()> {
        let mut writer = ZipWriter::new(Cursor::new(Vec::new()));
        writer.set_flush_on_finish_file(false);
        let sub_writer = {
            let mut writer = ZipWriter::new(Cursor::new(Vec::new()));
            writer.set_flush_on_finish_file(false);
            let sub_writer = {
                let mut writer = ZipWriter::new(Cursor::new(Vec::new()));
                writer.set_flush_on_finish_file(false);
                let sub_writer = {
                    let mut writer = ZipWriter::new(Cursor::new(Vec::new()));
                    writer.set_flush_on_finish_file(false);
                    let sub_writer = {
                        let mut writer = ZipWriter::new(Cursor::new(Vec::new()));
                        writer.set_flush_on_finish_file(false);
                        let sub_writer = {
                            let mut writer = ZipWriter::new(Cursor::new(Vec::new()));
                            writer.set_flush_on_finish_file(false);
                            let sub_writer = {
                                let mut writer = ZipWriter::new(Cursor::new(Vec::new()));
                                writer.set_flush_on_finish_file(false);
                                let sub_writer = {
                                    let mut writer = ZipWriter::new(Cursor::new(Vec::new()));
                                    writer.set_flush_on_finish_file(false);
                                    let sub_writer = {
                                        let mut writer = ZipWriter::new(Cursor::new(Vec::new()));
                                        writer.set_flush_on_finish_file(false);
                                        let sub_writer = {
                                            let mut writer =
                                                ZipWriter::new(Cursor::new(Vec::new()));
                                            writer.set_flush_on_finish_file(false);
                                            let options = FileOptions {
                                                compression_method: CompressionMethod::Unsupported(
                                                    65535,
                                                ),
                                                compression_level: Some(5),
                                                last_modified_time: DateTime::from_date_and_time(
                                                    2107, 2, 8, 15, 0, 0,
                                                )?,
                                                permissions: None,
                                                large_file: true,
                                                encrypt_with: Some(ZipCrypto(
                                                    ZipCryptoKeys::of(
                                                        0x63ff, 0xc62d3103, 0xfffe00ea,
                                                    ),
                                                    PhantomData,
                                                )),
                                                extended_options: ExtendedFileOptions {
                                                    extra_data: vec![].into(),
                                                    central_extra_data: vec![].into(),
                                                },
                                                alignment: 255,
                                                ..Default::default()
                                            };
                                            writer.add_symlink_from_path("1\0PK\u{6}\u{6}\u{b}\u{6}\u{6}\u{6}\0\0\0\0\0\0\0\0\0\0\0\0\0\0\0\0\0\0\0\0\0\0\0\0\u{1}\0\0\0\0\0\0\0\0\u{b}\0\0PK\u{1}\u{2},\0\0\0\0\0\0\0\0\0\0\0\u{10}\0\0\0K\u{6}\u{6}\0\0\0\0\0\0\0\0PK\u{2}\u{6}", "", options)?;
                                            writer = ZipWriter::new_append(
                                                writer.finish_into_readable()?.into_inner(),
                                            )?;
                                            writer
                                        };
                                        writer.merge_archive(sub_writer.finish_into_readable()?)?;
                                        writer = ZipWriter::new_append(
                                            writer.finish_into_readable()?.into_inner(),
                                        )?;
                                        let options = FileOptions {
                                            compression_method: Stored,
                                            compression_level: None,
                                            last_modified_time: DateTime::from_date_and_time(
                                                1992, 7, 3, 0, 0, 0,
                                            )?,
                                            permissions: None,
                                            large_file: true,
                                            encrypt_with: None,
                                            extended_options: ExtendedFileOptions {
                                                extra_data: vec![].into(),
                                                central_extra_data: vec![].into(),
                                            },
                                            alignment: 43,
                                            ..Default::default()
                                        };
                                        writer.start_file_from_path(
                                            "\0\0\0\u{3}\0\u{1a}\u{1a}\u{1a}\u{1a}\u{1a}\u{1a}",
                                            options,
                                        )?;
                                        let options = FileOptions {
                                            compression_method: Stored,
                                            compression_level: None,
                                            last_modified_time: DateTime::from_date_and_time(
                                                2006, 3, 27, 2, 24, 26,
                                            )?,
                                            permissions: None,
                                            large_file: false,
                                            encrypt_with: None,
                                            extended_options: ExtendedFileOptions {
                                                extra_data: vec![].into(),
                                                central_extra_data: vec![].into(),
                                            },
                                            alignment: 26,
                                            ..Default::default()
                                        };
                                        writer.start_file_from_path("\0K\u{6}\u{6}\0PK\u{6}\u{7}PK\u{6}\u{6}\0\0\0\0\0\0\0\0PK\u{2}\u{6}", options)?;
                                        writer = ZipWriter::new_append(
                                            writer.finish_into_readable()?.into_inner(),
                                        )?;
                                        let options = FileOptions {
                                            compression_method: Stored,
                                            compression_level: Some(17),
                                            last_modified_time: DateTime::from_date_and_time(
                                                2103, 4, 10, 23, 15, 18,
                                            )?,
                                            permissions: Some(3284386755),
                                            large_file: true,
                                            encrypt_with: Some(ZipCrypto(
                                                ZipCryptoKeys::of(
                                                    0x8888c5bf, 0x88888888, 0xff888888,
                                                ),
                                                PhantomData,
                                            )),
                                            extended_options: ExtendedFileOptions {
                                                extra_data: vec![3, 0, 1, 0, 255, 144, 136, 0, 0]
                                                    .into(),
                                                central_extra_data: vec![].into(),
                                            },
                                            alignment: 65535,
                                            ..Default::default()
                                        };
                                        writer.add_symlink_from_path("", "\nu", options)?;
                                        writer = ZipWriter::new_append(writer.finish()?)?;
                                        writer
                                    };
                                    writer.merge_archive(sub_writer.finish_into_readable()?)?;
                                    writer = ZipWriter::new_append(
                                        writer.finish_into_readable()?.into_inner(),
                                    )?;
                                    writer
                                };
                                writer.merge_archive(sub_writer.finish_into_readable()?)?;
                                writer = ZipWriter::new_append(writer.finish()?)?;
                                writer
                            };
                            writer.merge_archive(sub_writer.finish_into_readable()?)?;
                            writer =
                                ZipWriter::new_append(writer.finish_into_readable()?.into_inner())?;
                            writer.abort_file()?;
                            let options = FileOptions {
                                compression_method: CompressionMethod::Unsupported(49603),
                                compression_level: Some(20),
                                last_modified_time: DateTime::from_date_and_time(
                                    2047, 4, 14, 3, 15, 14,
                                )?,
                                permissions: Some(3284386755),
                                large_file: true,
                                encrypt_with: Some(ZipCrypto(
                                    ZipCryptoKeys::of(0xc3, 0x0, 0x0),
                                    PhantomData,
                                )),
                                extended_options: ExtendedFileOptions {
                                    extra_data: vec![].into(),
                                    central_extra_data: vec![].into(),
                                },
                                alignment: 0,
                                ..Default::default()
                            };
                            writer.add_directory_from_path("", options)?;
                            writer.deep_copy_file_from_path("/", "")?;
                            writer.shallow_copy_file_from_path("", "copy")?;
                            assert!(writer.shallow_copy_file_from_path("", "copy").is_err());
                            assert!(writer.shallow_copy_file_from_path("", "copy").is_err());
                            assert!(writer.shallow_copy_file_from_path("", "copy").is_err());
                            assert!(writer.shallow_copy_file_from_path("", "copy").is_err());
                            assert!(writer.shallow_copy_file_from_path("", "copy").is_err());
                            assert!(writer.shallow_copy_file_from_path("", "copy").is_err());
                            writer
                        };
                        writer.merge_archive(sub_writer.finish_into_readable()?)?;
                        writer
                    };
                    writer.merge_archive(sub_writer.finish_into_readable()?)?;
                    writer
                };
                writer.merge_archive(sub_writer.finish_into_readable()?)?;
                writer
            };
            writer.merge_archive(sub_writer.finish_into_readable()?)?;
            writer
        };
        writer.merge_archive(sub_writer.finish_into_readable()?)?;
        let _ = writer.finish_into_readable()?;
        Ok(())
    }

    #[test]
    fn test_fuzz_crash_2024_06_17a() -> ZipResult<()> {
        let mut writer = ZipWriter::new(Cursor::new(Vec::new()));
        writer.set_flush_on_finish_file(false);
        const PATH_1: &str = "\0I\01\0P\0\0\u{2}\0\0\u{1a}\u{1a}\u{1a}\u{1a}\u{1b}\u{1a}UT\u{5}\0\0\u{1a}\u{1a}\u{1a}\u{1a}UT\u{5}\0\u{1}\0\u{1a}\u{1a}\u{1a}UT\t\0uc\u{5}\0\0\0\0\u{7f}\u{7f}\u{7f}\u{7f}PK\u{6}";
        let sub_writer = {
            let mut writer = ZipWriter::new(Cursor::new(Vec::new()));
            writer.set_flush_on_finish_file(false);
            let sub_writer = {
                let mut writer = ZipWriter::new(Cursor::new(Vec::new()));
                writer.set_flush_on_finish_file(false);
                let options = FileOptions {
                    compression_method: Stored,
                    compression_level: None,
                    last_modified_time: DateTime::from_date_and_time(1981, 1, 1, 0, 24, 21)?,
                    permissions: Some(16908288),
                    large_file: false,
                    encrypt_with: None,
                    extended_options: ExtendedFileOptions {
                        extra_data: vec![].into(),
                        central_extra_data: vec![].into(),
                    },
                    alignment: 20555,
                    ..Default::default()
                };
                writer.start_file_from_path(
                    "\0\u{7}\u{1}\0\0\0\0\0\0\0\0\u{1}\0\0PK\u{1}\u{2};",
                    options,
                )?;
                writer.write_all(
                    &([
                        255, 255, 255, 255, 253, 253, 253, 203, 203, 203, 253, 253, 253, 253, 255,
                        255, 255, 255, 255, 255, 255, 255, 255, 255, 255, 255, 249, 191, 225, 225,
                        241, 197,
                    ]),
                )?;
                writer.write_all(
                    &([
                        197, 255, 255, 255, 255, 255, 255, 255, 255, 255, 255, 255, 255, 255, 255,
                        255, 75, 0,
                    ]),
                )?;
                writer
            };
            writer.merge_archive(sub_writer.finish_into_readable()?)?;
            writer = ZipWriter::new_append(writer.finish_into_readable()?.into_inner())?;
            let options = FileOptions {
                compression_method: Stored,
                compression_level: None,
                last_modified_time: DateTime::from_date_and_time(1980, 11, 14, 10, 46, 47)?,
                permissions: None,
                large_file: false,
                encrypt_with: None,
                extended_options: ExtendedFileOptions {
                    extra_data: vec![].into(),
                    central_extra_data: vec![].into(),
                },
                alignment: 0,
                ..Default::default()
            };
            writer.start_file_from_path(PATH_1, options)?;
            writer.deep_copy_file_from_path(PATH_1, "eee\u{6}\0\0\0\0\0\0\0\0\0\0\0$\0\0\0\0\0\0\u{7f}\u{7f}PK\u{6}\u{6}K\u{6}\u{6}\u{6}\0\0\0\0\0\0\0\0\0\0\0\0\0\0\0\0\0\0\0\0\0\0\0\0\u{1}\0\0\0\0\0\0\0\0\u{1}\0\0PK\u{1}\u{1e},\0\0\0\0\0\0\0\0\0\0\0\u{8}\0*\0\0\u{1}PK\u{6}\u{7}PK\u{6}\u{6}\0\0\0\0\0\0\0\0}K\u{2}\u{6}")?;
            writer
        };
        writer.merge_archive(sub_writer.finish_into_readable()?)?;
        writer = ZipWriter::new_append(writer.finish_into_readable()?.into_inner())?;
        writer.deep_copy_file_from_path(PATH_1, "")?;
        writer = ZipWriter::new_append(writer.finish_into_readable()?.into_inner())?;
        writer.shallow_copy_file_from_path("", "copy")?;
        writer = ZipWriter::new_append(writer.finish_into_readable()?.into_inner())?;
        let _ = writer.finish_into_readable()?;
        Ok(())
    }

    #[test]
    #[allow(clippy::octal_escapes)]
    #[cfg(feature = "bzip2")]
    fn test_fuzz_crash_2024_06_17b() -> ZipResult<()> {
        let mut writer = ZipWriter::new(Cursor::new(Vec::new()));
        writer.set_flush_on_finish_file(false);
        let sub_writer = {
            let mut writer = ZipWriter::new(Cursor::new(Vec::new()));
            writer.set_flush_on_finish_file(false);
            let sub_writer = {
                let mut writer = ZipWriter::new(Cursor::new(Vec::new()));
                writer.set_flush_on_finish_file(false);
                let sub_writer = {
                    let mut writer = ZipWriter::new(Cursor::new(Vec::new()));
                    writer.set_flush_on_finish_file(false);
                    let sub_writer = {
                        let mut writer = ZipWriter::new(Cursor::new(Vec::new()));
                        writer.set_flush_on_finish_file(false);
                        let sub_writer = {
                            let mut writer = ZipWriter::new(Cursor::new(Vec::new()));
                            writer.set_flush_on_finish_file(false);
                            let sub_writer = {
                                let mut writer = ZipWriter::new(Cursor::new(Vec::new()));
                                writer.set_flush_on_finish_file(false);
                                let sub_writer = {
                                    let mut writer = ZipWriter::new(Cursor::new(Vec::new()));
                                    writer.set_flush_on_finish_file(false);
                                    let sub_writer = {
                                        let mut writer = ZipWriter::new(Cursor::new(Vec::new()));
                                        writer.set_flush_on_finish_file(false);
                                        let options = FileOptions {
                                            compression_method: Stored,
                                            compression_level: None,
                                            last_modified_time: DateTime::from_date_and_time(
                                                1981, 1, 1, 0, 0, 21,
                                            )?,
                                            permissions: Some(16908288),
                                            large_file: false,
                                            encrypt_with: None,
                                            extended_options: ExtendedFileOptions {
                                                extra_data: vec![].into(),
                                                central_extra_data: vec![].into(),
                                            },
                                            alignment: 20555,
                                            ..Default::default()
                                        };
                                        writer.start_file_from_path("\0\u{7}\u{1}\0\0\0\0\0\0\0\0\u{1}\0\0PK\u{1}\u{2};\u{1a}\u{18}\u{1a}UT\t.........................\0u", options)?;
                                        writer
                                    };
                                    writer.merge_archive(sub_writer.finish_into_readable()?)?;
                                    let options = FileOptions {
                                        compression_method: CompressionMethod::Bzip2,
                                        compression_level: Some(5),
                                        last_modified_time: DateTime::from_date_and_time(
                                            2055, 7, 7, 3, 6, 6,
                                        )?,
                                        permissions: None,
                                        large_file: false,
                                        encrypt_with: None,
                                        extended_options: ExtendedFileOptions {
                                            extra_data: vec![].into(),
                                            central_extra_data: vec![].into(),
                                        },
                                        alignment: 0,
                                        ..Default::default()
                                    };
                                    writer.start_file_from_path("\0\0\0\0..\0\0\0\0\0\u{7f}\u{7f}PK\u{6}\u{6}K\u{6}\u{6}\u{6}\0\0\0\0\0\0\0\0\0\0\0\0\0\0\0\0\0\0\0\0\0\0\0\0\u{1}\0\0\0\0\0\0\0\0\u{1}\0\0PK\u{1}\u{1e},\0\0\0\0\0\0\0\0\0\0\0\u{8}\0*\0\0\u{1}PK\u{6}\u{7}PK\u{6}\u{6}\0\0\0\0\0\0\0\0}K\u{2}\u{6}", options)?;
                                    writer = ZipWriter::new_append(
                                        writer.finish_into_readable()?.into_inner(),
                                    )?;
                                    writer
                                };
                                writer.merge_archive(sub_writer.finish_into_readable()?)?;
                                writer = ZipWriter::new_append(
                                    writer.finish_into_readable()?.into_inner(),
                                )?;
                                writer
                            };
                            writer.merge_archive(sub_writer.finish_into_readable()?)?;
                            writer =
                                ZipWriter::new_append(writer.finish_into_readable()?.into_inner())?;
                            writer
                        };
                        writer.merge_archive(sub_writer.finish_into_readable()?)?;
                        writer =
                            ZipWriter::new_append(writer.finish_into_readable()?.into_inner())?;
                        writer
                    };
                    writer.merge_archive(sub_writer.finish_into_readable()?)?;
                    writer
                };
                writer.merge_archive(sub_writer.finish_into_readable()?)?;
                writer
            };
            writer.merge_archive(sub_writer.finish_into_readable()?)?;
            writer
        };
        writer.merge_archive(sub_writer.finish_into_readable()?)?;
        let _ = writer.finish_into_readable()?;
        Ok(())
    }

    #[test]
    fn test_fuzz_crash_2024_06_18() -> ZipResult<()> {
        let mut writer = ZipWriter::new(Cursor::new(Vec::new()));
        writer.set_raw_comment(Box::<[u8]>::from([
            80, 75, 5, 6, 255, 255, 255, 255, 255, 255, 80, 75, 5, 6, 255, 255, 255, 255, 255, 255,
            13, 0, 13, 13, 13, 13, 13, 255, 255, 255, 255, 255, 255, 255, 255,
        ]));
        let sub_writer = {
            let mut writer = ZipWriter::new(Cursor::new(Vec::new()));
            writer.set_flush_on_finish_file(false);
            writer.set_raw_comment(Box::new([]));
            writer
        };
        writer.merge_archive(sub_writer.finish_into_readable()?)?;
        writer = ZipWriter::new_append(writer.finish()?)?;
        let _ = writer.finish_into_readable()?;
        Ok(())
    }

    #[test]
    fn test_fuzz_crash_2024_06_18a() -> ZipResult<()> {
        let mut writer = ZipWriter::new(Cursor::new(Vec::new()));
        writer.set_flush_on_finish_file(false);
        writer.set_raw_comment(Box::<[u8]>::from([]));
        let sub_writer = {
            let mut writer = ZipWriter::new(Cursor::new(Vec::new()));
            writer.set_flush_on_finish_file(false);
            let sub_writer = {
                let mut writer = ZipWriter::new(Cursor::new(Vec::new()));
                writer.set_flush_on_finish_file(false);
                let sub_writer = {
                    let mut writer = ZipWriter::new(Cursor::new(Vec::new()));
                    writer.set_flush_on_finish_file(false);
                    let options = FullFileOptions {
                        compression_method: Stored,
                        compression_level: None,
                        last_modified_time: DateTime::from_date_and_time(2107, 4, 8, 14, 0, 19)?,
                        permissions: None,
                        large_file: false,
                        encrypt_with: None,
                        extended_options: ExtendedFileOptions {
                            extra_data: vec![
                                182, 180, 1, 0, 180, 182, 74, 0, 0, 200, 0, 0, 0, 2, 0, 0, 0,
                            ]
                            .into(),
                            central_extra_data: vec![].into(),
                        },
                        alignment: 1542,
                        ..Default::default()
                    };
                    writer.start_file_from_path("\0\0PK\u{6}\u{6}K\u{6}PK\u{3}\u{4}\0\0\0\0\0\0\0\0\0\0\0\0\0\0\0\0\0\0\0\0\0\0\u{1}\0\0\0\0\0\0\0\0\u{1}\u{1}\0PK\u{1}\u{2},\0\0\0\0\0\0\0\0\0\0\0P\u{7}\u{4}/.\0KP\0\0;\0\0\0\u{1e}\0\0\0\0\0\0\0\0\0\0\0\0\0", options)?;
                    let finished = writer.finish_into_readable()?;
                    assert_eq!(1, finished.file_names().count());
                    writer = ZipWriter::new_append(finished.into_inner())?;
                    let options = FullFileOptions {
                        compression_method: Stored,
                        compression_level: Some(5),
                        last_modified_time: DateTime::from_date_and_time(2107, 4, 1, 0, 0, 0)?,
                        permissions: None,
                        large_file: false,
                        encrypt_with: Some(ZipCrypto(
                            ZipCryptoKeys::of(0x0, 0x62e4b50, 0x100),
                            PhantomData,
                        )),
                        ..Default::default()
                    };
                    writer.add_symlink_from_path(
                        "\0K\u{6}\0PK\u{6}\u{7}PK\u{6}\u{6}\0\0\0\0\0\0\0\0PK\u{2}\u{6}",
                        "\u{8}\0\0\0\0/\0",
                        options,
                    )?;
                    let finished = writer.finish_into_readable()?;
                    assert_eq!(2, finished.file_names().count());
                    writer = ZipWriter::new_append(finished.into_inner())?;
                    assert_eq!(2, writer.files.len());
                    writer
                };
                let finished = sub_writer.finish_into_readable()?;
                assert_eq!(2, finished.file_names().count());
                writer.merge_archive(finished)?;
                writer = ZipWriter::new_append(writer.finish_into_readable()?.into_inner())?;
                writer
            };
            writer.merge_archive(sub_writer.finish_into_readable()?)?;
            writer
        };
        writer.merge_archive(sub_writer.finish_into_readable()?)?;
        let _ = writer.finish_into_readable()?;
        Ok(())
    }

    #[cfg(all(feature = "bzip2", feature = "aes-crypto"))]
    #[test]
    fn test_fuzz_crash_2024_06_18b() -> ZipResult<()> {
        let mut writer = ZipWriter::new(Cursor::new(Vec::new()));
        writer.set_flush_on_finish_file(true);
        writer.set_raw_comment([0].into());
        writer = ZipWriter::new_append(writer.finish_into_readable()?.into_inner())?;
        assert_eq!(writer.get_raw_comment()[0], 0);
        let options = FileOptions {
            compression_method: CompressionMethod::Bzip2,
            compression_level: None,
            last_modified_time: DateTime::from_date_and_time(2009, 6, 3, 13, 37, 39)?,
            permissions: Some(2644352413),
            large_file: true,
            encrypt_with: Some(crate::write::EncryptWith::Aes {
                mode: crate::AesMode::Aes256,
                password: "",
            }),
            extended_options: ExtendedFileOptions {
                extra_data: vec![].into(),
                central_extra_data: vec![].into(),
            },
            alignment: 255,
            ..Default::default()
        };
        writer.add_symlink_from_path("", "", options)?;
        writer.deep_copy_file_from_path("", "PK\u{5}\u{6}\0\0\0\0\0\0\0\0\0\0\0\0\0\u{4}\0\0\0")?;
        writer = ZipWriter::new_append(writer.finish_into_readable()?.into_inner())?;
        assert_eq!(writer.get_raw_comment()[0], 0);
        writer.deep_copy_file_from_path(
            "PK\u{5}\u{6}\0\0\0\0\0\0\0\0\0\0\0\0\0\u{4}\0\0\0",
            "\u{2}yy\u{5}qu\0",
        )?;
        let finished = writer.finish()?;
        let archive = ZipArchive::new(finished.clone())?;
        assert_eq!(archive.comment(), [0]);
        writer = ZipWriter::new_append(finished)?;
        assert_eq!(writer.get_raw_comment()[0], 0);
        let _ = writer.finish_into_readable()?;
        Ok(())
    }

    #[test]
    fn test_fuzz_crash_2024_06_19() -> ZipResult<()> {
        let mut writer = ZipWriter::new(Cursor::new(Vec::new()));
        writer.set_flush_on_finish_file(false);
        let options = FileOptions {
            compression_method: Stored,
            compression_level: None,
            last_modified_time: DateTime::from_date_and_time(1980, 3, 1, 19, 55, 58)?,
            permissions: None,
            large_file: false,
            encrypt_with: None,
            extended_options: ExtendedFileOptions {
                extra_data: vec![].into(),
                central_extra_data: vec![].into(),
            },
            alignment: 256,
            ..Default::default()
        };
        writer.start_file_from_path(
            "\0\0\0PK\u{5}\u{6}\0\0\0\0\u{1}\0\u{12}\u{6}\0\0\0\0\0\u{1}\0\0\0\0\0\0\0\0\0",
            options,
        )?;
        writer.set_flush_on_finish_file(false);
        writer.shallow_copy_file_from_path(
            "\0\0\0PK\u{5}\u{6}\0\0\0\0\u{1}\0\u{12}\u{6}\0\0\0\0\0\u{1}\0\0\0\0\0\0\0\0\0",
            "",
        )?;
        writer.set_flush_on_finish_file(false);
        writer.deep_copy_file_from_path("", "copy")?;
        writer.abort_file()?;
        writer.set_flush_on_finish_file(false);
        writer.set_raw_comment([255, 0].into());
        writer.abort_file()?;
        assert_eq!(writer.get_raw_comment(), [255, 0]);
        writer = ZipWriter::new_append(writer.finish_into_readable()?.into_inner())?;
        assert_eq!(writer.get_raw_comment(), [255, 0]);
        writer.set_flush_on_finish_file(false);
        let options = FileOptions {
            compression_method: Stored,
            compression_level: None,
            last_modified_time: DateTime::default(),
            permissions: None,
            large_file: false,
            encrypt_with: None,
            extended_options: ExtendedFileOptions {
                extra_data: vec![].into(),
                central_extra_data: vec![].into(),
            },
            ..Default::default()
        };
        writer.start_file_from_path("", options)?;
        assert_eq!(writer.get_raw_comment(), [255, 0]);
        let archive = writer.finish_into_readable()?;
        assert_eq!(archive.comment(), [255, 0]);
        Ok(())
    }

    #[test]
    fn fuzz_crash_2024_06_21() -> ZipResult<()> {
        let mut writer = ZipWriter::new(Cursor::new(Vec::new()));
        writer.set_flush_on_finish_file(false);
        let options = FullFileOptions {
            compression_method: Stored,
            compression_level: None,
            last_modified_time: DateTime::from_date_and_time(1980, 2, 1, 0, 0, 0)?,
            permissions: None,
            large_file: false,
            encrypt_with: None,
            ..Default::default()
        };
        const LONG_PATH: &str = "\0@PK\u{6}\u{6}\u{7}\0\0\0\0\0\0\0\0\0\0\0\0\0\0\0\0\0\0\0\0\0\0\0\0\0\0\0\0\0\0\0\0\0\0\0\0\0\0\0\0\0\0\0\0\0\0\0\0\0\0\0@/\0\0\00ΝPK\u{5}\u{6}O\0\u{10}\0\0\0\0\0\0\0\0\0\0\0\0\0\0\0@PK\u{6}\u{7}\u{6}\0/@\0\0\0\0\0\0\0\0 \0\0";
        writer.start_file_from_path(LONG_PATH, options)?;
        writer = ZipWriter::new_append(writer.finish()?)?;
        writer.deep_copy_file_from_path(LONG_PATH, "oo\0\0\0")?;
        writer.abort_file()?;
        writer.set_raw_comment([33].into());
        let archive = writer.finish_into_readable()?;
        writer = ZipWriter::new_append(archive.into_inner())?;
        assert!(writer.get_raw_comment().starts_with(&[33]));
        let archive = writer.finish_into_readable()?;
        assert!(archive.comment().starts_with(&[33]));
        Ok(())
    }

    #[test]
    #[cfg(feature = "bzip2")]
    fn fuzz_crash_2024_07_17() -> ZipResult<()> {
        let mut writer = ZipWriter::new(Cursor::new(Vec::new()));
        writer.set_flush_on_finish_file(false);
        let options = FileOptions {
            compression_method: CompressionMethod::Bzip2,
            compression_level: None,
            last_modified_time: DateTime::from_date_and_time(2095, 2, 16, 21, 0, 1)?,
            permissions: Some(84238341),
            large_file: true,
            encrypt_with: None,
            extended_options: ExtendedFileOptions {
                extra_data: vec![117, 99, 6, 0, 0, 0, 0, 0, 0, 0, 2, 1, 0, 0, 2, 0, 0, 0].into(),
                central_extra_data: vec![].into(),
            },
            alignment: 65535,
            ..Default::default()
        };
        writer.start_file_from_path("", options)?;
        //writer = ZipWriter::new_append(writer.finish_into_readable()?.into_inner())?;
        writer.deep_copy_file_from_path("", "copy")?;
        let _ = ZipWriter::new_append(writer.finish_into_readable()?.into_inner())?;
        Ok(())
    }

    #[test]
    fn fuzz_crash_2024_07_19() -> ZipResult<()> {
        let mut writer = ZipWriter::new(Cursor::new(Vec::new()));
        writer.set_flush_on_finish_file(false);
        let options = FileOptions {
            compression_method: Stored,
            compression_level: None,
            last_modified_time: DateTime::from_date_and_time(1980, 6, 1, 0, 34, 47)?,
            permissions: None,
            large_file: true,
            encrypt_with: None,
            extended_options: ExtendedFileOptions {
                extra_data: vec![].into(),
                central_extra_data: vec![].into(),
            },
            alignment: 45232,
            ..Default::default()
        };
        writer.add_directory_from_path("", options)?;
        writer.deep_copy_file_from_path("/", "")?;
        writer = ZipWriter::new_append(writer.finish_into_readable()?.into_inner())?;
        writer.deep_copy_file_from_path("", "copy")?;
        let _ = ZipWriter::new_append(writer.finish_into_readable()?.into_inner())?;
        Ok(())
    }

    #[test]
    #[cfg(feature = "aes-crypto")]
    fn fuzz_crash_2024_07_19a() -> ZipResult<()> {
        use crate::write::EncryptWith::Aes;
        use crate::AesMode::Aes128;
        let mut writer = ZipWriter::new(Cursor::new(Vec::new()));
        writer.set_flush_on_finish_file(false);
        let options = FileOptions {
            compression_method: Stored,
            compression_level: None,
            last_modified_time: DateTime::from_date_and_time(2107, 6, 5, 13, 0, 21)?,
            permissions: None,
            large_file: true,
            encrypt_with: Some(Aes {
                mode: Aes128,
                password: "",
            }),
            extended_options: ExtendedFileOptions {
                extra_data: vec![3, 0, 4, 0, 209, 53, 53, 8, 2, 61, 0, 0].into(),
                central_extra_data: vec![].into(),
            },
            alignment: 65535,
            ..Default::default()
        };
        writer.start_file_from_path("", options)?;
        let _ = ZipWriter::new_append(writer.finish_into_readable()?.into_inner())?;
        Ok(())
    }

    #[test]
    fn fuzz_crash_2024_07_20() -> ZipResult<()> {
        let mut writer = ZipWriter::new(Cursor::new(Vec::new()));
        writer.set_flush_on_finish_file(true);
        let options = FileOptions {
            compression_method: Stored,
            compression_level: None,
            last_modified_time: DateTime::from_date_and_time(2041, 8, 2, 19, 38, 0)?,
            permissions: None,
            large_file: false,
            encrypt_with: None,
            extended_options: ExtendedFileOptions {
                extra_data: vec![].into(),
                central_extra_data: vec![].into(),
            },
            alignment: 0,
            ..Default::default()
        };
        writer.add_directory_from_path("\0\0\0\0\0\0\07黻", options)?;
        let sub_writer = {
            let mut writer = ZipWriter::new(Cursor::new(Vec::new()));
            writer.set_flush_on_finish_file(false);
            let options = FileOptions {
                compression_method: Stored,
                compression_level: None,
                last_modified_time: DateTime::default(),
                permissions: None,
                large_file: false,
                encrypt_with: None,
                extended_options: ExtendedFileOptions {
                    extra_data: vec![].into(),
                    central_extra_data: vec![].into(),
                },
                alignment: 4,
                ..Default::default()
            };
            writer.add_directory_from_path("\0\0\0黻", options)?;
            writer = ZipWriter::new_append(writer.finish_into_readable()?.into_inner())?;
            writer.abort_file()?;
            let options = FileOptions {
                compression_method: Stored,
                compression_level: None,
                last_modified_time: DateTime::from_date_and_time(1980, 1, 1, 0, 7, 0)?,
                permissions: Some(2663103419),
                large_file: false,
                encrypt_with: None,
                extended_options: ExtendedFileOptions {
                    extra_data: vec![].into(),
                    central_extra_data: vec![].into(),
                },
                alignment: 32256,
                ..Default::default()
            };
            writer.add_directory_from_path("\0", options)?;
            writer = ZipWriter::new_append(writer.finish()?)?;
            writer
        };
        writer.merge_archive(sub_writer.finish_into_readable()?)?;
        let _ = ZipWriter::new_append(writer.finish_into_readable()?.into_inner())?;
        Ok(())
    }

    #[test]
    fn fuzz_crash_2024_07_21() -> ZipResult<()> {
        let mut writer = ZipWriter::new(Cursor::new(Vec::new()));
        let sub_writer = {
            let mut writer = ZipWriter::new(Cursor::new(Vec::new()));
            writer.add_directory_from_path(
                "",
                FileOptions {
                    compression_method: Stored,
                    compression_level: None,
                    last_modified_time: DateTime::from_date_and_time(2105, 8, 1, 15, 0, 0)?,
                    permissions: None,
                    large_file: false,
                    encrypt_with: None,
                    extended_options: ExtendedFileOptions {
                        extra_data: vec![].into(),
                        central_extra_data: vec![].into(),
                    },
                    alignment: 0,
                    ..Default::default()
                },
            )?;
            writer.abort_file()?;
            let mut writer = ZipWriter::new_append(writer.finish()?)?;
            writer.add_directory_from_path(
                "",
                FileOptions {
                    compression_method: Stored,
                    compression_level: None,
                    last_modified_time: DateTime::default(),
                    permissions: None,
                    large_file: false,
                    encrypt_with: None,
                    extended_options: ExtendedFileOptions {
                        extra_data: vec![].into(),
                        central_extra_data: vec![].into(),
                    },
                    alignment: 16,
                    ..Default::default()
                },
            )?;
            ZipWriter::new_append(writer.finish()?)?
        };
        writer.merge_archive(sub_writer.finish_into_readable()?)?;
        let writer = ZipWriter::new_append(writer.finish()?)?;
        let _ = writer.finish_into_readable()?;

        Ok(())
    }
}<|MERGE_RESOLUTION|>--- conflicted
+++ resolved
@@ -639,23 +639,6 @@
     /// This uses the given read configuration to initially read the archive.
     pub fn new_append_with_config(config: Config, mut readwriter: A) -> ZipResult<ZipWriter<A>> {
         readwriter.seek(SeekFrom::Start(0))?;
-<<<<<<< HEAD
-        if let Ok((footer, shared)) = ZipArchive::get_metadata(config, &mut readwriter) {
-            Ok(ZipWriter {
-                inner: Storer(MaybeEncrypted::Unencrypted(readwriter)),
-                files: shared.files,
-                stats: Default::default(),
-                writing_to_file: false,
-                comment: footer.zip_file_comment,
-                writing_raw: true, // avoid recomputing the last file's header
-                flush_on_finish_file: false,
-                seek_possible: true,
-            })
-        } else {
-            Err(InvalidArchive("No central-directory end header found"))
-        }
-=======
-
         let shared = ZipArchive::get_metadata(config, &mut readwriter)?;
 
         Ok(ZipWriter {
@@ -667,8 +650,8 @@
             zip64_comment: shared.zip64_comment,
             writing_raw: true, // avoid recomputing the last file's header
             flush_on_finish_file: false,
+            seek_possible: true,
         })
->>>>>>> 19223ef4
     }
 
     /// `flush_on_finish_file` is designed to support a streaming `inner` that may unload flushed
