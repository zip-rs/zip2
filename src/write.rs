--- conflicted
+++ resolved
@@ -848,16 +848,14 @@
                 CompressionMethod::Bzip2 => {
                     GenericZipWriter::Bzip2(BzEncoder::new(bare, bzip2::Compression::default()))
                 }
-<<<<<<< HEAD
                 CompressionMethod::Aes => {
                     return Err(ZipError::UnsupportedArchive(
                         "AES compression is not supported for writing",
                     ))
-=======
+                }
                 #[cfg(feature = "zstd")]
                 CompressionMethod::Zstd => {
                     GenericZipWriter::Zstd(ZstdEncoder::new(bare, 0).unwrap())
->>>>>>> 923c5832
                 }
                 CompressionMethod::Unsupported(..) => {
                     return Err(ZipError::UnsupportedArchive("Unsupported compression"))
