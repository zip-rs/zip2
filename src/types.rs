--- conflicted
+++ resolved
@@ -712,10 +712,7 @@
         let mut local_block = ZipFileData {
             system: System::Unix,
             version_made_by: DEFAULT_VERSION,
-<<<<<<< HEAD
             flags: 0,
-            encrypted: options.encrypt_with.is_some(),
-=======
             encrypted: options.encrypt_with.is_some() || {
                 #[cfg(feature = "aes-crypto")]
                 {
@@ -726,7 +723,6 @@
                     false
                 }
             },
->>>>>>> b611a596
             using_data_descriptor: false,
             is_utf8: !file_name.is_ascii(),
             compression_method,
