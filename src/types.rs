--- conflicted
+++ resolved
@@ -45,11 +45,6 @@
     }
 }
 
-<<<<<<< HEAD
-=======
-use crate::extra_fields::ExtraField;
-#[cfg(feature = "time")]
->>>>>>> a03b4e8f
 use crate::result::DateTimeRangeError;
 #[cfg(feature = "time")]
 use time::{error::ComponentRange, Date, Month, OffsetDateTime, PrimitiveDateTime, Time};
