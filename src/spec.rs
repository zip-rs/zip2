--- conflicted
+++ resolved
@@ -349,64 +349,8 @@
         })
     }
 
-<<<<<<< HEAD
     pub fn write<T: Write>(self, writer: &mut T) -> ZipResult<()> {
         let (block, comment) = self.into_block_and_comment();
-=======
-    #[allow(clippy::type_complexity)]
-    pub fn find_and_parse<T: Read + Seek>(
-        reader: &mut T,
-    ) -> ZipResult<Box<[(Rc<Zip32CentralDirectoryEnd>, u64)]>> {
-        let mut results = vec![];
-        let file_length = reader.seek(io::SeekFrom::End(0))?;
-
-        if file_length < mem::size_of::<Zip32CDEBlock>() as u64 {
-            return Err(ZipError::InvalidArchive("Invalid zip header"));
-        }
-
-        // The End Of Central Directory Record should be the last thing in
-        // the file and so searching the last 65557 bytes of the file should
-        // be enough. However, not all zips are well-formed and other
-        // programs may consume zips with extra junk at the end without
-        // error, so we go back 128K to be compatible with them. 128K is
-        // arbitrary, but it matches what Info-Zip does.
-        const EOCDR_SEARCH_SIZE: u64 = 128 * 1024;
-        let search_lower_bound = file_length.saturating_sub(EOCDR_SEARCH_SIZE);
-
-        const END_WINDOW_SIZE: usize = 8192;
-        /* TODO: use static_assertions!() */
-        debug_assert!(END_WINDOW_SIZE > mem::size_of::<Magic>());
-
-        const SIG_BYTES: [u8; mem::size_of::<Magic>()] =
-            Magic::CENTRAL_DIRECTORY_END_SIGNATURE.to_le_bytes();
-        let finder = FinderRev::new(&SIG_BYTES);
-
-        let mut window_start: u64 = file_length.saturating_sub(END_WINDOW_SIZE as u64);
-        let mut window = [0u8; END_WINDOW_SIZE];
-        while window_start >= search_lower_bound {
-            /* Go to the start of the window in the file. */
-            reader.seek(io::SeekFrom::Start(window_start))?;
-
-            /* Identify how many bytes to read (this may be less than the window size for files
-             * smaller than END_WINDOW_SIZE). */
-            let end = (window_start + END_WINDOW_SIZE as u64).min(file_length);
-            let cur_len = (end - window_start) as usize;
-            debug_assert!(cur_len > 0);
-            debug_assert!(cur_len <= END_WINDOW_SIZE);
-            let cur_window: &mut [u8] = &mut window[..cur_len];
-            /* Read the window into the bytes! */
-            reader.read_exact(cur_window)?;
-
-            /* Find instances of the magic signature. */
-            for offset in finder.rfind_iter(cur_window) {
-                let cde_start_pos = window_start + offset as u64;
-                reader.seek(io::SeekFrom::Start(cde_start_pos))?;
-                /* Drop any headers that don't parse. */
-                if let Ok(cde) = Self::parse(reader) {
-                    results.push((Rc::new(cde), cde_start_pos));
-                }
-            }
->>>>>>> 2c03abc9
 
         if comment.len() > u16::MAX as usize {
             return Err(ZipError::InvalidArchive(
