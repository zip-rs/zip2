--- conflicted
+++ resolved
@@ -3,12 +3,8 @@
 use std::borrow::Cow;
 use std::io;
 use std::io::prelude::*;
-<<<<<<< HEAD
 use std::mem::size_of_val;
-use std::path::{Component, Path};
-=======
 use std::path::{Component, Path, MAIN_SEPARATOR};
->>>>>>> 52af9ffd
 
 pub const LOCAL_FILE_HEADER_SIGNATURE: u32 = 0x04034b50;
 pub const CENTRAL_DIRECTORY_HEADER_SIGNATURE: u32 = 0x02014b50;
@@ -295,8 +291,6 @@
             original.to_string()
         }
     }
-<<<<<<< HEAD
-    normalized_components.join("/")
 }
 
 #[cfg(test)]
@@ -405,6 +399,4 @@
     fn zip64_cde_search_more_than_chunk_straddling_chunk_end() {
         assert_eq!(4096 - 30, zip64_cde_search(4096 - 30, 4200));
     }
-=======
->>>>>>> 52af9ffd
 }