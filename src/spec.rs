#[cfg(feature = "tokio")]
use tokio::io::{AsyncRead, AsyncReadExt, AsyncSeek, AsyncSeekExt};

use crate::result::{ZipError, ZipResult};
use crate::unstable::{LittleEndianReadExt, LittleEndianWriteExt};
use core::mem::size_of_val;
use std::borrow::Cow;
use std::io;
use std::io::prelude::*;
use std::path::{Component, Path, MAIN_SEPARATOR};

pub const LOCAL_FILE_HEADER_SIGNATURE: u32 = 0x04034b50;
pub const CENTRAL_DIRECTORY_HEADER_SIGNATURE: u32 = 0x02014b50;
pub(crate) const CENTRAL_DIRECTORY_END_SIGNATURE: u32 = 0x06054b50;
pub const ZIP64_CENTRAL_DIRECTORY_END_SIGNATURE: u32 = 0x06064b50;
pub(crate) const ZIP64_CENTRAL_DIRECTORY_END_LOCATOR_SIGNATURE: u32 = 0x07064b50;

pub const ZIP64_BYTES_THR: u64 = u32::MAX as u64;
pub const ZIP64_ENTRY_THR: usize = u16::MAX as usize;

pub struct CentralDirectoryEnd {
    pub disk_number: u16,
    pub disk_with_central_directory: u16,
    pub number_of_files_on_this_disk: u16,
    pub number_of_files: u16,
    pub central_directory_size: u32,
    pub central_directory_offset: u32,
    pub zip_file_comment: Box<[u8]>,
}

impl CentralDirectoryEnd {
    pub fn parse<T: Read>(reader: &mut T) -> ZipResult<CentralDirectoryEnd> {
        let magic = reader.read_u32_le()?;
        if magic != CENTRAL_DIRECTORY_END_SIGNATURE {
            return Err(ZipError::InvalidArchive("Invalid digital signature header"));
        }
        let disk_number = reader.read_u16_le()?;
        let disk_with_central_directory = reader.read_u16_le()?;
        let number_of_files_on_this_disk = reader.read_u16_le()?;
        let number_of_files = reader.read_u16_le()?;
        let central_directory_size = reader.read_u32_le()?;
        let central_directory_offset = reader.read_u32_le()?;
        let zip_file_comment_length = reader.read_u16_le()? as usize;
        let mut zip_file_comment = vec![0; zip_file_comment_length].into_boxed_slice();
        reader.read_exact(&mut zip_file_comment)?;

        Ok(CentralDirectoryEnd {
            disk_number,
            disk_with_central_directory,
            number_of_files_on_this_disk,
            number_of_files,
            central_directory_size,
            central_directory_offset,
            zip_file_comment,
        })
    }

    pub fn find_and_parse<T: Read + Seek>(reader: &mut T) -> ZipResult<(CentralDirectoryEnd, u64)> {
        const HEADER_SIZE: u64 = 22;
        const MAX_HEADER_AND_COMMENT_SIZE: u64 = 66000;
        const BYTES_BETWEEN_MAGIC_AND_COMMENT_SIZE: u64 = HEADER_SIZE - 6;
        let file_length = reader.seek(io::SeekFrom::End(0))?;

        let search_upper_bound = file_length.saturating_sub(MAX_HEADER_AND_COMMENT_SIZE);

        if file_length < HEADER_SIZE {
            return Err(ZipError::InvalidArchive("Invalid zip header"));
        }

        let mut pos = file_length - HEADER_SIZE;
        while pos >= search_upper_bound {
            let mut have_signature = false;
            reader.seek(io::SeekFrom::Start(pos))?;
            if reader.read_u32_le()? == CENTRAL_DIRECTORY_END_SIGNATURE {
                have_signature = true;
                reader.seek(io::SeekFrom::Current(
                    BYTES_BETWEEN_MAGIC_AND_COMMENT_SIZE as i64,
                ))?;
                let cde_start_pos = reader.seek(io::SeekFrom::Start(pos))?;
                if let Ok(end_header) = CentralDirectoryEnd::parse(reader) {
                    return Ok((end_header, cde_start_pos));
                }
            }
            pos = match pos.checked_sub(if have_signature {
                size_of_val(&CENTRAL_DIRECTORY_END_SIGNATURE) as u64
            } else {
                1
            }) {
                Some(p) => p,
                None => break,
            };
        }
        Err(ZipError::InvalidArchive(
            "Could not find central directory end",
        ))
    }

    pub fn write<T: Write>(&self, writer: &mut T) -> ZipResult<()> {
        writer.write_u32_le(CENTRAL_DIRECTORY_END_SIGNATURE)?;
        writer.write_u16_le(self.disk_number)?;
        writer.write_u16_le(self.disk_with_central_directory)?;
        writer.write_u16_le(self.number_of_files_on_this_disk)?;
        writer.write_u16_le(self.number_of_files)?;
        writer.write_u32_le(self.central_directory_size)?;
        writer.write_u32_le(self.central_directory_offset)?;
        writer.write_u16_le(self.zip_file_comment.len() as u16)?;
        writer.write_all(&self.zip_file_comment)?;
        Ok(())
    }
}

pub struct Zip64CentralDirectoryEndLocator {
    pub disk_with_central_directory: u32,
    pub end_of_central_directory_offset: u64,
    pub number_of_disks: u32,
}

#[cfg(feature = "sync")]
impl Zip64CentralDirectoryEndLocator {
    pub fn parse<T: Read>(reader: &mut T) -> ZipResult<Zip64CentralDirectoryEndLocator> {
        let magic = reader.read_u32_le()?;
        if magic != ZIP64_CENTRAL_DIRECTORY_END_LOCATOR_SIGNATURE {
            return Err(ZipError::InvalidArchive(
                "Invalid zip64 locator digital signature header",
            ));
        }
        let disk_with_central_directory = reader.read_u32_le()?;
        let end_of_central_directory_offset = reader.read_u64_le()?;
        let number_of_disks = reader.read_u32_le()?;

        Ok(Zip64CentralDirectoryEndLocator {
            disk_with_central_directory,
            end_of_central_directory_offset,
            number_of_disks,
        })
    }

    pub fn write<T: Write>(&self, writer: &mut T) -> ZipResult<()> {
        writer.write_u32_le(ZIP64_CENTRAL_DIRECTORY_END_LOCATOR_SIGNATURE)?;
        writer.write_u32_le(self.disk_with_central_directory)?;
        writer.write_u64_le(self.end_of_central_directory_offset)?;
        writer.write_u32_le(self.number_of_disks)?;
        Ok(())
    }
}

#[cfg(feature = "tokio")]
impl Zip64CentralDirectoryEndLocator {
    pub async fn parse<T>(reader: &mut T) -> ZipResult<Self>
    where
        T: AsyncRead + Unpin,
    {
        let magic = reader.read_u32_le().await?;
        if magic != ZIP64_CENTRAL_DIRECTORY_END_LOCATOR_SIGNATURE {
            return Err(ZipError::InvalidArchive(
                "Invalid zip64 locator digital signature header",
            ));
        }
        let disk_with_central_directory = reader.read_u32_le().await?;
        let end_of_central_directory_offset = reader.read_u64_le().await?;
        let number_of_disks = reader.read_u32_le().await?;

        Ok(Self {
            disk_with_central_directory,
            end_of_central_directory_offset,
            number_of_disks,
        })
    }
}

pub struct Zip64CentralDirectoryEnd {
    pub version_made_by: u16,
    pub version_needed_to_extract: u16,
    pub disk_number: u32,
    pub disk_with_central_directory: u32,
    pub number_of_files_on_this_disk: u64,
    pub number_of_files: u64,
    pub central_directory_size: u64,
    pub central_directory_offset: u64,
    //pub extensible_data_sector: Vec<u8>, <-- We don't do anything with this at the moment.
}

#[cfg(feature = "sync")]
impl Zip64CentralDirectoryEnd {
    pub fn find_and_parse<T: Read + Seek>(
        reader: &mut T,
        nominal_offset: u64,
        search_upper_bound: u64,
    ) -> ZipResult<Vec<(Zip64CentralDirectoryEnd, u64)>> {
        let mut results = Vec::new();
        let mut pos = search_upper_bound;

        while pos >= nominal_offset {
            let mut have_signature = false;
            reader.seek(io::SeekFrom::Start(pos))?;
            if reader.read_u32_le()? == ZIP64_CENTRAL_DIRECTORY_END_SIGNATURE {
                have_signature = true;
                let archive_offset = pos - nominal_offset;

                let _record_size = reader.read_u64_le()?;
                // We would use this value if we did anything with the "zip64 extensible data sector".

                let version_made_by = reader.read_u16_le()?;
                let version_needed_to_extract = reader.read_u16_le()?;
                let disk_number = reader.read_u32_le()?;
                let disk_with_central_directory = reader.read_u32_le()?;
                let number_of_files_on_this_disk = reader.read_u64_le()?;
                let number_of_files = reader.read_u64_le()?;
                let central_directory_size = reader.read_u64_le()?;
                let central_directory_offset = reader.read_u64_le()?;

                results.push((
                    Zip64CentralDirectoryEnd {
                        version_made_by,
                        version_needed_to_extract,
                        disk_number,
                        disk_with_central_directory,
                        number_of_files_on_this_disk,
                        number_of_files,
                        central_directory_size,
                        central_directory_offset,
                    },
                    archive_offset,
                ));
            }
            pos = match pos.checked_sub(if have_signature {
                size_of_val(&ZIP64_CENTRAL_DIRECTORY_END_SIGNATURE) as u64
            } else {
                1
            }) {
                None => break,
                Some(p) => p,
            }
        }
        if results.is_empty() {
            Err(ZipError::InvalidArchive(
                "Could not find ZIP64 central directory end",
            ))
        } else {
            Ok(results)
        }
    }

    pub fn write<T: Write>(&self, writer: &mut T) -> ZipResult<()> {
        writer.write_u32_le(ZIP64_CENTRAL_DIRECTORY_END_SIGNATURE)?;
        writer.write_u64_le(44)?; // record size
        writer.write_u16_le(self.version_made_by)?;
        writer.write_u16_le(self.version_needed_to_extract)?;
        writer.write_u32_le(self.disk_number)?;
        writer.write_u32_le(self.disk_with_central_directory)?;
        writer.write_u64_le(self.number_of_files_on_this_disk)?;
        writer.write_u64_le(self.number_of_files)?;
        writer.write_u64_le(self.central_directory_size)?;
        writer.write_u64_le(self.central_directory_offset)?;
        Ok(())
    }
}

<<<<<<< HEAD
#[cfg(feature = "tokio")]
impl Zip64CentralDirectoryEnd {
    pub async fn find_and_parse<T>(
        reader: &mut T,
        nominal_offset: u64,
        search_upper_bound: u64,
    ) -> ZipResult<Vec<(Self, u64)>>
    where
        T: AsyncRead + AsyncSeek + Unpin,
    {
        let mut results = Vec::new();
        let mut pos = search_upper_bound;

        while pos >= nominal_offset {
            let mut have_signature = false;
            reader.seek(tokio::io::SeekFrom::Start(pos)).await?;
            if reader.read_u32_le().await? == ZIP64_CENTRAL_DIRECTORY_END_SIGNATURE {
                have_signature = true;
                let archive_offset = pos - nominal_offset;

                let _record_size = reader.read_u64_le().await?;
                let version_made_by = reader.read_u16_le().await?;
                let version_needed_to_extract = reader.read_u16_le().await?;
                let disk_number = reader.read_u32_le().await?;
                let disk_with_central_directory = reader.read_u32_le().await?;
                let number_of_files_on_this_disk = reader.read_u64_le().await?;
                let number_of_files = reader.read_u64_le().await?;
                let central_directory_size = reader.read_u64_le().await?;
                let central_directory_offset = reader.read_u64_le().await?;

                results.push((
                    Self {
                        version_made_by,
                        version_needed_to_extract,
                        disk_number,
                        disk_with_central_directory,
                        number_of_files_on_this_disk,
                        number_of_files,
                        central_directory_size,
                        central_directory_offset,
                    },
                    archive_offset,
                ));
            }
            pos = match pos.checked_sub(if have_signature {
                size_of_val(&ZIP64_CENTRAL_DIRECTORY_END_SIGNATURE) as u64
            } else {
                1
            }) {
                None => break,
                Some(p) => p,
            }
        }
        if results.is_empty() {
            Err(ZipError::InvalidArchive(
                "Could not find ZIP64 central directory end",
            ))
        } else {
            Ok(results)
        }
    }
=======
pub(crate) fn is_dir(filename: &str) -> bool {
    filename
        .chars()
        .next_back()
        .map_or(false, |c| c == '/' || c == '\\')
>>>>>>> 3e81fddb
}

/// Converts a path to the ZIP format (forward-slash-delimited and normalized).
pub(crate) fn path_to_string<T: AsRef<Path>>(path: T) -> Box<str> {
    let mut maybe_original = None;
    if let Some(original) = path.as_ref().to_str() {
        if (MAIN_SEPARATOR == '/' || !original[1..].contains(MAIN_SEPARATOR))
            && !original.ends_with('.')
            && !original.starts_with(['.', MAIN_SEPARATOR])
            && !original.starts_with(['.', '.', MAIN_SEPARATOR])
            && !original.contains([MAIN_SEPARATOR, MAIN_SEPARATOR])
            && !original.contains([MAIN_SEPARATOR, '.', MAIN_SEPARATOR])
            && !original.contains([MAIN_SEPARATOR, '.', '.', MAIN_SEPARATOR])
        {
            if original.starts_with(MAIN_SEPARATOR) {
                maybe_original = Some(&original[1..]);
            } else {
                maybe_original = Some(original);
            }
        }
    }
    let mut recreate = maybe_original.is_none();
    let mut normalized_components = Vec::new();

    for component in path.as_ref().components() {
        match component {
            Component::Normal(os_str) => match os_str.to_str() {
                Some(valid_str) => normalized_components.push(Cow::Borrowed(valid_str)),
                None => {
                    recreate = true;
                    normalized_components.push(os_str.to_string_lossy());
                }
            },
            Component::ParentDir => {
                recreate = true;
                normalized_components.pop();
            }
            _ => {
                recreate = true;
            }
        }
    }
    if recreate {
        normalized_components.join("/").into()
    } else {
        maybe_original.unwrap().into()
    }
}<|MERGE_RESOLUTION|>--- conflicted
+++ resolved
@@ -256,7 +256,6 @@
     }
 }
 
-<<<<<<< HEAD
 #[cfg(feature = "tokio")]
 impl Zip64CentralDirectoryEnd {
     pub async fn find_and_parse<T>(
@@ -318,13 +317,13 @@
             Ok(results)
         }
     }
-=======
+}
+
 pub(crate) fn is_dir(filename: &str) -> bool {
     filename
         .chars()
         .next_back()
         .map_or(false, |c| c == '/' || c == '\\')
->>>>>>> 3e81fddb
 }
 
 /// Converts a path to the ZIP format (forward-slash-delimited and normalized).
