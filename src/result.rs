//! Error types that can be emitted from this library

use displaydoc::Display;
use thiserror::Error;

use std::error::Error;
use std::fmt;
use std::io;
use std::io::IntoInnerError;
use std::num::TryFromIntError;

/// Generic result type with ZipError as its error variant
pub type ZipResult<T> = Result<T, ZipError>;

/// Error type for Zip
<<<<<<< HEAD
#[derive(Debug)]
#[non_exhaustive]
=======
#[derive(Debug, Display, Error)]
>>>>>>> c1e12726
pub enum ZipError {
    /// i/o error: {0}
    Io(#[from] io::Error),

    /// invalid Zip archive: {0}
    InvalidArchive(&'static str),

    /// unsupported Zip archive: {0}
    UnsupportedArchive(&'static str),

    /// specified file not found in archive
    FileNotFound,

    /// The password provided is incorrect
    InvalidPassword,
}

<<<<<<< HEAD
impl From<io::Error> for ZipError {
    fn from(err: io::Error) -> ZipError {
        ZipError::Io(err)
    }
}

impl<W> From<IntoInnerError<W>> for ZipError {
    fn from(value: IntoInnerError<W>) -> Self {
        ZipError::Io(value.into_error())
    }
}

impl fmt::Display for ZipError {
    fn fmt(&self, fmt: &mut fmt::Formatter) -> fmt::Result {
        match self {
            ZipError::Io(err) => write!(fmt, "{err}"),
            ZipError::InvalidArchive(err) => write!(fmt, "invalid Zip archive: {err}"),
            ZipError::UnsupportedArchive(err) => write!(fmt, "unsupported Zip archive: {err}"),
            ZipError::FileNotFound => write!(fmt, "specified file not found in archive"),
            ZipError::InvalidPassword => write!(fmt, "incorrect password for encrypted file"),
        }
    }
}

impl Error for ZipError {
    fn source(&self) -> Option<&(dyn Error + 'static)> {
        match self {
            ZipError::Io(err) => Some(err),
            _ => None,
        }
    }
}

=======
>>>>>>> c1e12726
impl ZipError {
    /// The text used as an error when a password is required and not supplied
    ///
    /// ```rust,no_run
    /// # use zip::result::ZipError;
    /// # let mut archive = zip::ZipArchive::new(std::io::Cursor::new(&[])).unwrap();
    /// match archive.by_index(1) {
    ///     Err(ZipError::UnsupportedArchive(ZipError::PASSWORD_REQUIRED)) => eprintln!("a password is needed to unzip this file"),
    ///     _ => (),
    /// }
    /// # ()
    /// ```
    pub const PASSWORD_REQUIRED: &'static str = "Password required to decrypt file";
}

impl From<ZipError> for io::Error {
    fn from(err: ZipError) -> io::Error {
        let kind = match &err {
            ZipError::Io(err) => err.kind(),
            ZipError::InvalidArchive(_) => io::ErrorKind::InvalidData,
            ZipError::UnsupportedArchive(_) => io::ErrorKind::Unsupported,
            ZipError::FileNotFound => io::ErrorKind::NotFound,
            ZipError::InvalidPassword => io::ErrorKind::InvalidInput,
        };

        io::Error::new(kind, err)
    }
}

/// Error type for time parsing
#[derive(Debug)]
pub struct DateTimeRangeError;

// TryFromIntError is also an out-of-range error.
impl From<TryFromIntError> for DateTimeRangeError {
    fn from(_value: TryFromIntError) -> Self {
        DateTimeRangeError
    }
}

impl fmt::Display for DateTimeRangeError {
    fn fmt(&self, fmt: &mut fmt::Formatter) -> fmt::Result {
        write!(
            fmt,
            "a date could not be represented within the bounds the MS-DOS date range (1980-2107)"
        )
    }
}

impl Error for DateTimeRangeError {}<|MERGE_RESOLUTION|>--- conflicted
+++ resolved
@@ -13,12 +13,8 @@
 pub type ZipResult<T> = Result<T, ZipError>;
 
 /// Error type for Zip
-<<<<<<< HEAD
-#[derive(Debug)]
+#[derive(Debug, Display, Error)]
 #[non_exhaustive]
-=======
-#[derive(Debug, Display, Error)]
->>>>>>> c1e12726
 pub enum ZipError {
     /// i/o error: {0}
     Io(#[from] io::Error),
@@ -36,42 +32,6 @@
     InvalidPassword,
 }
 
-<<<<<<< HEAD
-impl From<io::Error> for ZipError {
-    fn from(err: io::Error) -> ZipError {
-        ZipError::Io(err)
-    }
-}
-
-impl<W> From<IntoInnerError<W>> for ZipError {
-    fn from(value: IntoInnerError<W>) -> Self {
-        ZipError::Io(value.into_error())
-    }
-}
-
-impl fmt::Display for ZipError {
-    fn fmt(&self, fmt: &mut fmt::Formatter) -> fmt::Result {
-        match self {
-            ZipError::Io(err) => write!(fmt, "{err}"),
-            ZipError::InvalidArchive(err) => write!(fmt, "invalid Zip archive: {err}"),
-            ZipError::UnsupportedArchive(err) => write!(fmt, "unsupported Zip archive: {err}"),
-            ZipError::FileNotFound => write!(fmt, "specified file not found in archive"),
-            ZipError::InvalidPassword => write!(fmt, "incorrect password for encrypted file"),
-        }
-    }
-}
-
-impl Error for ZipError {
-    fn source(&self) -> Option<&(dyn Error + 'static)> {
-        match self {
-            ZipError::Io(err) => Some(err),
-            _ => None,
-        }
-    }
-}
-
-=======
->>>>>>> c1e12726
 impl ZipError {
     /// The text used as an error when a password is required and not supplied
     ///
