--- conflicted
+++ resolved
@@ -15,12 +15,8 @@
 use crate::zipcrypto::{ZipCryptoReader, ZipCryptoReaderValid, ZipCryptoValidator};
 use indexmap::IndexMap;
 use std::borrow::Cow;
-<<<<<<< HEAD
 use std::io::{self, copy, prelude::*, sink};
-=======
-use std::io::{self, prelude::*};
 use std::mem;
->>>>>>> 5e91df08
 use std::ops::Deref;
 use std::path::{Path, PathBuf};
 use std::sync::{Arc, OnceLock};
@@ -959,12 +955,8 @@
         extra_field: Some(Arc::new(extra_field)),
         central_extra_field: None,
         file_comment,
-<<<<<<< HEAD
-        header_start: offset,
+        header_start: offset.into(),
         extra_data_start: None,
-=======
-        header_start: offset.into(),
->>>>>>> 5e91df08
         central_header_start,
         data_start: OnceLock::new(),
         external_attributes: external_file_attributes,
@@ -1311,41 +1303,7 @@
 
     let block = ZipLocalEntryBlock::interpret(block)?;
 
-<<<<<<< HEAD
-    let mut result = ZipFileData {
-        system: System::from((version_made_by >> 8) as u8),
-        version_made_by: version_made_by as u8,
-        encrypted,
-        using_data_descriptor,
-        compression_method,
-        compression_level: None,
-        last_modified_time: DateTime::from_msdos(last_mod_date, last_mod_time),
-        crc32,
-        compressed_size: compressed_size as u64,
-        uncompressed_size: uncompressed_size as u64,
-        file_name,
-        file_name_raw: file_name_raw.into(),
-        extra_field: Some(Arc::new(extra_field)),
-        central_extra_field: None,
-        file_comment: String::with_capacity(0).into_boxed_str(), // file comment is only available in the central directory
-        // header_start and data start are not available, but also don't matter, since seeking is
-        // not available.
-        header_start: 0,
-        extra_data_start: None,
-        data_start: OnceLock::new(),
-        central_header_start: 0,
-        // The external_attributes field is only available in the central directory.
-        // We set this to zero, which should be valid as the docs state 'If input came
-        // from standard input, this field is set to zero.'
-        external_attributes: 0,
-        large_file: false,
-        aes_mode: None,
-        aes_extra_data_start: 0,
-        extra_fields: Vec::new(),
-    };
-=======
     let mut result = ZipFileData::from_local_block(block, reader)?;
->>>>>>> 5e91df08
 
     match parse_extra_field(&mut result) {
         Ok(..) | Err(ZipError::Io(..)) => {}
