//! Types for reading ZIP archives

#[cfg(feature = "aes-crypto")]
use crate::aes::{AesReader, AesReaderValid};
use crate::compression::{CompressionMethod, Decompressor};
use crate::cp437::FromCp437;
use crate::crc32::Crc32Reader;
use crate::extra_fields::{ExtendedTimestamp, ExtraField, Ntfs};
use crate::read::zip_archive::{Shared, SharedBuilder};
use crate::result::invalid;
use crate::result::{ZipError, ZipResult};
use crate::spec::{self, CentralDirectoryEndInfo, DataAndPosition, FixedSizeBlock, Magic, Pod};
use crate::types::{
    AesMode, AesVendorVersion, DateTime, System, ZipCentralEntryBlock, ZipDataDescriptor,
    ZipFileData, ZipLocalEntryBlock, ZipLocalEntryBlockAndFields,
};
use crate::write::SimpleFileOptions;
use crate::zipcrypto::{ZipCryptoReader, ZipCryptoReaderValid, ZipCryptoValidator};
use crate::ZIP64_BYTES_THR;
use indexmap::IndexMap;
use std::borrow::Cow;
use std::ffi::OsStr;
use std::fs::create_dir_all;
use std::io::{self, copy, prelude::*, sink, SeekFrom};
use std::mem;
use std::mem::size_of;
use std::ops::{Deref, Range};
use std::path::{Component, Path, PathBuf};
use std::sync::{Arc, OnceLock};

mod config;

pub use config::*;

/// Provides high level API for reading from a stream.
pub(crate) mod stream;

pub(crate) mod magic_finder;

// Put the struct declaration in a private module to convince rustdoc to display ZipArchive nicely
pub(crate) mod zip_archive {
    use indexmap::IndexMap;
    use std::sync::Arc;

    /// Extract immutable data from `ZipArchive` to make it cheap to clone
    #[derive(Debug)]
    pub(crate) struct Shared {
        pub(crate) files: IndexMap<Box<str>, super::ZipFileData>,
        pub(super) offset: u64,
        pub(super) dir_start: u64,
        // This isn't yet used anywhere, but it is here for use cases in the future.
        #[allow(dead_code)]
        pub(super) config: super::Config,
        pub(crate) comment: Box<[u8]>,
        pub(crate) zip64_comment: Option<Box<[u8]>>,
    }

    #[derive(Debug)]
    pub(crate) struct SharedBuilder {
        pub(crate) files: Vec<super::ZipFileData>,
        pub(super) offset: u64,
        pub(super) dir_start: u64,
        // This isn't yet used anywhere, but it is here for use cases in the future.
        #[allow(dead_code)]
        pub(super) config: super::Config,
    }

    impl SharedBuilder {
        pub fn build(self, comment: Box<[u8]>, zip64_comment: Option<Box<[u8]>>) -> Shared {
            let mut index_map = IndexMap::with_capacity(self.files.len());
            self.files.into_iter().for_each(|file| {
                index_map.insert(file.file_name.clone(), file);
            });
            Shared {
                files: index_map,
                offset: self.offset,
                dir_start: self.dir_start,
                config: self.config,
                comment,
                zip64_comment,
            }
        }
    }

    /// ZIP archive reader
    ///
    /// At the moment, this type is cheap to clone if this is the case for the
    /// reader it uses. However, this is not guaranteed by this crate and it may
    /// change in the future.
    ///
    /// ```no_run
    /// use std::io::prelude::*;
    /// fn list_zip_contents(reader: impl Read + Seek) -> zip::result::ZipResult<()> {
    ///     use zip::HasZipMetadata;
    ///     let mut zip = zip::ZipArchive::new(reader)?;
    ///
    ///     for i in 0..zip.len() {
    ///         let mut file = zip.by_index(i)?;
    ///         println!("Filename: {}", file.name());
    ///         std::io::copy(&mut file, &mut std::io::stdout())?;
    ///     }
    ///
    ///     Ok(())
    /// }
    /// ```
    #[derive(Clone, Debug)]
    pub struct ZipArchive<R> {
        pub(super) reader: R,
        pub(super) shared: Arc<Shared>,
    }
}

#[cfg(feature = "aes-crypto")]
use crate::aes::PWD_VERIFY_LENGTH;
use crate::extra_fields::UnicodeExtraField;
use crate::result::ZipError::InvalidPassword;
use crate::spec::is_dir;
use crate::types::ffi::{S_IFLNK, S_IFREG};
use crate::unstable::{path_to_string, LittleEndianReadExt};
pub use zip_archive::ZipArchive;

#[allow(clippy::large_enum_variant)]
pub(crate) enum CryptoReader<'a, R: Read> {
    Plaintext(io::Take<&'a mut R>),
    ZipCrypto(ZipCryptoReaderValid<io::Take<&'a mut R>>),
    #[cfg(feature = "aes-crypto")]
    Aes {
        reader: AesReaderValid<io::Take<&'a mut R>>,
        vendor_version: AesVendorVersion,
    },
}

impl<R: Read> Read for CryptoReader<'_, R> {
    fn read(&mut self, buf: &mut [u8]) -> io::Result<usize> {
        match self {
            CryptoReader::Plaintext(r) => r.read(buf),
            CryptoReader::ZipCrypto(r) => r.read(buf),
            #[cfg(feature = "aes-crypto")]
            CryptoReader::Aes { reader: r, .. } => r.read(buf),
        }
    }

    fn read_to_end(&mut self, buf: &mut Vec<u8>) -> io::Result<usize> {
        match self {
            CryptoReader::Plaintext(r) => r.read_to_end(buf),
            CryptoReader::ZipCrypto(r) => r.read_to_end(buf),
            #[cfg(feature = "aes-crypto")]
            CryptoReader::Aes { reader: r, .. } => r.read_to_end(buf),
        }
    }

    fn read_to_string(&mut self, buf: &mut String) -> io::Result<usize> {
        match self {
            CryptoReader::Plaintext(r) => r.read_to_string(buf),
            CryptoReader::ZipCrypto(r) => r.read_to_string(buf),
            #[cfg(feature = "aes-crypto")]
            CryptoReader::Aes { reader: r, .. } => r.read_to_string(buf),
        }
    }
}

impl<'a, R: Read> CryptoReader<'a, R> {
    /// Consumes this decoder, returning the underlying reader.
    pub fn into_inner(self) -> io::Take<&'a mut R> {
        match self {
            CryptoReader::Plaintext(r) => r,
            CryptoReader::ZipCrypto(r) => r.into_inner(),
            #[cfg(feature = "aes-crypto")]
            CryptoReader::Aes { reader: r, .. } => r.into_inner(),
        }
    }

    /// Returns `true` if the data is encrypted using AE2.
    pub const fn is_ae2_encrypted(&self) -> bool {
        #[cfg(feature = "aes-crypto")]
        return matches!(
            self,
            CryptoReader::Aes {
                vendor_version: AesVendorVersion::Ae2,
                ..
            }
        );
        #[cfg(not(feature = "aes-crypto"))]
        false
    }
}

#[cold]
fn invalid_state<T>() -> io::Result<T> {
    Err(io::Error::other("ZipFileReader was in an invalid state"))
}

pub(crate) enum ZipFileReader<'a, R: Read> {
    NoReader,
    Raw(io::Take<&'a mut R>),
    Compressed(Box<Crc32Reader<Decompressor<io::BufReader<CryptoReader<'a, R>>>>>),
}

impl<R: Read> Read for ZipFileReader<'_, R> {
    fn read(&mut self, buf: &mut [u8]) -> io::Result<usize> {
        match self {
            ZipFileReader::NoReader => invalid_state(),
            ZipFileReader::Raw(r) => r.read(buf),
            ZipFileReader::Compressed(r) => r.read(buf),
        }
    }

    fn read_exact(&mut self, buf: &mut [u8]) -> io::Result<()> {
        match self {
            ZipFileReader::NoReader => invalid_state(),
            ZipFileReader::Raw(r) => r.read_exact(buf),
            ZipFileReader::Compressed(r) => r.read_exact(buf),
        }
    }

    fn read_to_end(&mut self, buf: &mut Vec<u8>) -> io::Result<usize> {
        match self {
            ZipFileReader::NoReader => invalid_state(),
            ZipFileReader::Raw(r) => r.read_to_end(buf),
            ZipFileReader::Compressed(r) => r.read_to_end(buf),
        }
    }

    fn read_to_string(&mut self, buf: &mut String) -> io::Result<usize> {
        match self {
            ZipFileReader::NoReader => invalid_state(),
            ZipFileReader::Raw(r) => r.read_to_string(buf),
            ZipFileReader::Compressed(r) => r.read_to_string(buf),
        }
    }
}

impl<'a, R: Read> ZipFileReader<'a, R> {
    fn into_inner(self) -> io::Result<io::Take<&'a mut R>> {
        match self {
            ZipFileReader::NoReader => invalid_state(),
            ZipFileReader::Raw(r) => Ok(r),
            ZipFileReader::Compressed(r) => {
                Ok(r.into_inner().into_inner()?.into_inner().into_inner())
            }
        }
    }
}

/// A struct for reading a zip file
pub struct ZipFile<'a, R: Read> {
    pub(crate) data: Cow<'a, ZipFileData>,
    pub(crate) reader: ZipFileReader<'a, R>,
}

/// A struct for reading and seeking a zip file
pub struct ZipFileSeek<'a, R> {
    data: Cow<'a, ZipFileData>,
    reader: ZipFileSeekReader<'a, R>,
}

enum ZipFileSeekReader<'a, R> {
    Raw(SeekableTake<'a, R>),
}

struct SeekableTake<'a, R> {
    inner: &'a mut R,
    inner_starting_offset: u64,
    length: u64,
    current_offset: u64,
}

impl<'a, R: Seek> SeekableTake<'a, R> {
    pub fn new(inner: &'a mut R, length: u64) -> io::Result<Self> {
        let inner_starting_offset = inner.stream_position()?;
        Ok(Self {
            inner,
            inner_starting_offset,
            length,
            current_offset: 0,
        })
    }
}

impl<R: Seek> Seek for SeekableTake<'_, R> {
    fn seek(&mut self, pos: SeekFrom) -> io::Result<u64> {
        let offset = match pos {
            SeekFrom::Start(offset) => Some(offset),
            SeekFrom::End(offset) => self.length.checked_add_signed(offset),
            SeekFrom::Current(offset) => self.current_offset.checked_add_signed(offset),
        };
        match offset {
            None => Err(io::Error::new(
                io::ErrorKind::InvalidInput,
                "invalid seek to a negative or overflowing position",
            )),
            Some(offset) => {
                let clamped_offset = std::cmp::min(self.length, offset);
                let new_inner_offset = self
                    .inner
                    .seek(SeekFrom::Start(self.inner_starting_offset + clamped_offset))?;
                self.current_offset = new_inner_offset - self.inner_starting_offset;
                Ok(self.current_offset)
            }
        }
    }
}

impl<R: Read> Read for SeekableTake<'_, R> {
    fn read(&mut self, buf: &mut [u8]) -> io::Result<usize> {
        let written = self
            .inner
            .take(self.length - self.current_offset)
            .read(buf)?;
        self.current_offset += written as u64;
        Ok(written)
    }
}

pub(crate) fn make_writable_dir_all<T: AsRef<Path>>(outpath: T) -> Result<(), ZipError> {
    create_dir_all(outpath.as_ref())?;
    #[cfg(unix)]
    {
        // Dirs must be writable until all normal files are extracted
        use std::os::unix::fs::PermissionsExt;
        std::fs::set_permissions(
            outpath.as_ref(),
            std::fs::Permissions::from_mode(
                0o700 | std::fs::metadata(outpath.as_ref())?.permissions().mode(),
            ),
        )?;
    }
    Ok(())
}

pub(crate) fn find_content<'a, R: Read + Seek>(
    data: &ZipFileData,
    reader: &'a mut R,
) -> ZipResult<io::Take<&'a mut R>> {
    // TODO: use .get_or_try_init() once stabilized to provide a closure returning a Result!
    let data_start = data.data_start(reader)?;

    reader.seek(SeekFrom::Start(data_start))?;
    Ok(reader.take(data.compressed_size))
}

fn find_content_seek<'a, R: Read + Seek>(
    data: &ZipFileData,
    reader: &'a mut R,
) -> ZipResult<SeekableTake<'a, R>> {
    // Parse local header
    let data_start = data.data_start(reader)?;
    reader.seek(SeekFrom::Start(data_start))?;

    // Explicit Ok and ? are needed to convert io::Error to ZipError
    Ok(SeekableTake::new(reader, data.compressed_size)?)
}

pub(crate) fn find_data_start(
    data: &ZipFileData,
    reader: &mut (impl Read + Seek + Sized),
) -> Result<u64, ZipError> {
    // Go to start of data.
    reader.seek(SeekFrom::Start(data.header_start))?;

    // Parse static-sized fields and check the magic value.
    let block = ZipLocalEntryBlock::parse(reader)?;

    // Calculate the end of the local header from the fields we just parsed.
    let variable_fields_len =
        // Each of these fields must be converted to u64 before adding, as the result may
        // easily overflow a u16.
        block.file_name_length as u64 + block.extra_field_length as u64;
    let data_start =
        data.header_start + size_of::<ZipLocalEntryBlock>() as u64 + variable_fields_len;

    // Set the value so we don't have to read it again.
    match data.data_start.set(data_start) {
        Ok(()) => (),
        // If the value was already set in the meantime, ensure it matches (this is probably
        // unnecessary).
        Err(_) => {
            debug_assert_eq!(*data.data_start.get().unwrap(), data_start);
        }
    }

    Ok(data_start)
}

#[allow(clippy::too_many_arguments)]
pub(crate) fn make_crypto_reader<'a, R: Read>(
    data: &ZipFileData,
    reader: io::Take<&'a mut R>,
    password: Option<&[u8]>,
    aes_info: Option<(AesMode, AesVendorVersion, CompressionMethod)>,
) -> ZipResult<CryptoReader<'a, R>> {
    #[allow(deprecated)]
    {
        if let CompressionMethod::Unsupported(_) = data.compression_method {
            return unsupported_zip_error("Compression method not supported");
        }
    }

    let reader = match (password, aes_info) {
        #[cfg(not(feature = "aes-crypto"))]
        (Some(_), Some(_)) => {
            return Err(ZipError::UnsupportedArchive(
                "AES encrypted files cannot be decrypted without the aes-crypto feature.",
            ))
        }
        #[cfg(feature = "aes-crypto")]
        (Some(password), Some((aes_mode, vendor_version, _))) => CryptoReader::Aes {
            reader: AesReader::new(reader, aes_mode, data.compressed_size).validate(password)?,
            vendor_version,
        },
        (Some(password), None) => {
            let validator = if data.using_data_descriptor {
                ZipCryptoValidator::InfoZipMsdosTime(
                    data.last_modified_time.map_or(0, |x| x.timepart()),
                )
            } else {
                ZipCryptoValidator::PkzipCrc32(data.crc32)
            };
            CryptoReader::ZipCrypto(ZipCryptoReader::new(reader, password).validate(validator)?)
        }
        (None, Some(_)) => return Err(InvalidPassword),
        (None, None) => CryptoReader::Plaintext(reader),
    };
    Ok(reader)
}

pub(crate) fn make_reader<R: Read>(
    compression_method: CompressionMethod,
    uncompressed_size: u64,
    crc32: u32,
    reader: CryptoReader<R>,
    flags: u16,
) -> ZipResult<ZipFileReader<R>> {
    let ae2_encrypted = reader.is_ae2_encrypted();

    Ok(ZipFileReader::Compressed(Box::new(Crc32Reader::new(
        Decompressor::new(
            io::BufReader::new(reader),
            compression_method,
            uncompressed_size,
            flags,
        )?,
        crc32,
        ae2_encrypted,
    ))))
}

pub(crate) fn make_symlink<T>(
    outpath: &Path,
    target: &[u8],
    #[allow(unused)] existing_files: &IndexMap<Box<str>, T>,
) -> ZipResult<()> {
    let Ok(target_str) = std::str::from_utf8(target) else {
        return Err(invalid!("Invalid UTF-8 as symlink target"));
    };

    #[cfg(not(any(unix, windows)))]
    {
        use std::fs::File;
        let output = File::create(outpath);
        output?.write_all(target)?;
    }
    #[cfg(unix)]
    {
        std::os::unix::fs::symlink(Path::new(&target_str), outpath)?;
    }
    #[cfg(windows)]
    {
        let target = Path::new(OsStr::new(&target_str));
        let target_is_dir_from_archive =
            existing_files.contains_key(target_str) && is_dir(target_str);
        let target_is_dir = if target_is_dir_from_archive {
            true
        } else if let Ok(meta) = std::fs::metadata(target) {
            meta.is_dir()
        } else {
            false
        };
        if target_is_dir {
            std::os::windows::fs::symlink_dir(target, outpath)?;
        } else {
            std::os::windows::fs::symlink_file(target, outpath)?;
        }
    }
    Ok(())
}

#[derive(Debug)]
pub(crate) struct CentralDirectoryInfo {
    pub(crate) archive_offset: u64,
    pub(crate) directory_start: u64,
    pub(crate) number_of_files: usize,
    pub(crate) disk_number: u32,
    pub(crate) disk_with_central_directory: u32,
}

impl<'a> TryFrom<&'a CentralDirectoryEndInfo> for CentralDirectoryInfo {
    type Error = ZipError;

    fn try_from(value: &'a CentralDirectoryEndInfo) -> Result<Self, Self::Error> {
        let (relative_cd_offset, number_of_files, disk_number, disk_with_central_directory) =
            match &value.eocd64 {
                Some(DataAndPosition { data: eocd64, .. }) => {
                    if eocd64.number_of_files_on_this_disk > eocd64.number_of_files {
                        return Err(invalid!("ZIP64 footer indicates more files on this disk than in the whole archive"));
                    }
                    (
                        eocd64.central_directory_offset,
                        eocd64.number_of_files as usize,
                        eocd64.disk_number,
                        eocd64.disk_with_central_directory,
                    )
                }
                _ => (
                    value.eocd.data.central_directory_offset as u64,
                    value.eocd.data.number_of_files_on_this_disk as usize,
                    value.eocd.data.disk_number as u32,
                    value.eocd.data.disk_with_central_directory as u32,
                ),
            };

        let directory_start = relative_cd_offset
            .checked_add(value.archive_offset)
            .ok_or(invalid!("Invalid central directory size or offset"))?;

        Ok(Self {
            archive_offset: value.archive_offset,
            directory_start,
            number_of_files,
            disk_number,
            disk_with_central_directory,
        })
    }
}

impl<R> ZipArchive<R> {
    pub(crate) fn from_finalized_writer(
        files: IndexMap<Box<str>, ZipFileData>,
        comment: Box<[u8]>,
        zip64_comment: Option<Box<[u8]>>,
        reader: R,
        central_start: u64,
    ) -> ZipResult<Self> {
        let initial_offset = match files.first() {
            Some((_, file)) => file.header_start,
            None => central_start,
        };
        let shared = Arc::new(Shared {
            files,
            offset: initial_offset,
            dir_start: central_start,
            config: Config {
                archive_offset: ArchiveOffset::Known(initial_offset),
            },
            comment,
            zip64_comment,
        });
        Ok(Self { reader, shared })
    }

    /// Total size of the files in the archive, if it can be known. Doesn't include directories or
    /// metadata.
    pub fn decompressed_size(&self) -> Option<u128> {
        let mut total = 0u128;
        for file in self.shared.files.values() {
            if file.using_data_descriptor {
                return None;
            }
            total = total.checked_add(file.uncompressed_size as u128)?;
        }
        Some(total)
    }
}

impl<R: Read + Seek> ZipArchive<R> {
    pub(crate) fn merge_contents<W: Write + Seek>(
        &mut self,
        mut w: W,
    ) -> ZipResult<IndexMap<Box<str>, ZipFileData>> {
        if self.shared.files.is_empty() {
            return Ok(IndexMap::new());
        }
        let mut new_files = self.shared.files.clone();
        /* The first file header will probably start at the beginning of the file, but zip doesn't
         * enforce that, and executable zips like PEX files will have a shebang line so will
         * definitely be greater than 0.
         *
         * assert_eq!(0, new_files[0].header_start); // Avoid this.
         */

        let first_new_file_header_start = w.stream_position()?;

        /* Push back file header starts for all entries in the covered files. */
        new_files.values_mut().try_for_each(|f| {
            /* This is probably the only really important thing to change. */
            f.header_start = f
                .header_start
                .checked_add(first_new_file_header_start)
                .ok_or(invalid!(
                    "new header start from merge would have been too large"
                ))?;
            /* This is only ever used internally to cache metadata lookups (it's not part of the
             * zip spec), and 0 is the sentinel value. */
            f.central_header_start = 0;
            /* This is an atomic variable so it can be updated from another thread in the
             * implementation (which is good!). */
            if let Some(old_data_start) = f.data_start.take() {
                let new_data_start = old_data_start
                    .checked_add(first_new_file_header_start)
                    .ok_or(invalid!(
                        "new data start from merge would have been too large"
                    ))?;
                f.data_start.get_or_init(|| new_data_start);
            }
            Ok::<_, ZipError>(())
        })?;

        /* Rewind to the beginning of the file.
         *
         * NB: we *could* decide to start copying from new_files[0].header_start instead, which
         * would avoid copying over e.g. any pex shebangs or other file contents that start before
         * the first zip file entry. However, zip files actually shouldn't care about garbage data
         * in *between* real entries, since the central directory header records the correct start
         * location of each, and keeping track of that math is more complicated logic that will only
         * rarely be used, since most zips that get merged together are likely to be produced
         * specifically for that purpose (and therefore are unlikely to have a shebang or other
         * preface). Finally, this preserves any data that might actually be useful.
         */
        self.reader.rewind()?;
        /* Find the end of the file data. */
        let length_to_read = self.shared.dir_start;
        /* Produce a Read that reads bytes up until the start of the central directory header.
         * This "as &mut dyn Read" trick is used elsewhere to avoid having to clone the underlying
         * handle, which it really shouldn't need to anyway. */
        let mut limited_raw = (&mut self.reader as &mut dyn Read).take(length_to_read);
        /* Copy over file data from source archive directly. */
        io::copy(&mut limited_raw, &mut w)?;

        /* Return the files we've just written to the data stream. */
        Ok(new_files)
    }

    /// Get the directory start offset and number of files. This is done in a
    /// separate function to ease the control flow design.
    pub(crate) fn get_metadata(config: Config, reader: &mut R) -> ZipResult<Shared> {
        // End of the probed region, initially set to the end of the file
        let file_len = reader.seek(io::SeekFrom::End(0))?;
        let mut end_exclusive = file_len;

        loop {
            // Find the EOCD and possibly EOCD64 entries and determine the archive offset.
            let cde = spec::find_central_directory(
                reader,
                config.archive_offset,
                end_exclusive,
                file_len,
            )?;

            // Turn EOCD into internal representation.
            let Ok(shared) = CentralDirectoryInfo::try_from(&cde)
                .and_then(|info| Self::read_central_header(info, config, reader))
            else {
                // The next EOCD candidate should start before the current one.
                end_exclusive = cde.eocd.position;
                continue;
            };

            return Ok(shared.build(
                cde.eocd.data.zip_file_comment,
                cde.eocd64.map(|v| v.data.extensible_data_sector),
            ));
        }
    }

    fn read_central_header(
        dir_info: CentralDirectoryInfo,
        config: Config,
        reader: &mut R,
    ) -> Result<SharedBuilder, ZipError> {
        // If the parsed number of files is greater than the offset then
        // something fishy is going on and we shouldn't trust number_of_files.
        let file_capacity = if dir_info.number_of_files > dir_info.directory_start as usize {
            0
        } else {
            dir_info.number_of_files
        };

        if dir_info.disk_number != dir_info.disk_with_central_directory {
            return unsupported_zip_error("Support for multi-disk files is not implemented");
        }

        if file_capacity.saturating_mul(size_of::<ZipFileData>()) > isize::MAX as usize {
            return unsupported_zip_error("Oversized central directory");
        }

        let mut files = Vec::with_capacity(file_capacity);
        reader.seek(SeekFrom::Start(dir_info.directory_start))?;
        for _ in 0..dir_info.number_of_files {
            let file = central_header_to_zip_file(reader, &dir_info)?;
            files.push(file);
        }

        Ok(SharedBuilder {
            files,
            offset: dir_info.archive_offset,
            dir_start: dir_info.directory_start,
            config,
        })
    }

    /// Returns the verification value and salt for the AES encryption of the file
    ///
    /// It fails if the file number is invalid.
    ///
    /// # Returns
    ///
    /// - None if the file is not encrypted with AES
    #[cfg(feature = "aes-crypto")]
    pub fn get_aes_verification_key_and_salt(
        &mut self,
        file_number: usize,
    ) -> ZipResult<Option<AesInfo>> {
        let (_, data) = self
            .shared
            .files
            .get_index(file_number)
            .ok_or(ZipError::FileNotFound)?;

        let limit_reader = find_content(data, &mut self.reader)?;
        match data.aes_mode {
            None => Ok(None),
            Some((aes_mode, _, _)) => {
                let (verification_value, salt) =
                    AesReader::new(limit_reader, aes_mode, data.compressed_size)
                        .get_verification_value_and_salt()?;
                let aes_info = AesInfo {
                    aes_mode,
                    verification_value,
                    salt,
                };
                Ok(Some(aes_info))
            }
        }
    }

    /// Read a ZIP archive, collecting the files it contains.
    ///
    /// This uses the central directory record of the ZIP file, and ignores local file headers.
    ///
    /// A default [`Config`] is used.
    pub fn new(reader: R) -> ZipResult<ZipArchive<R>> {
        Self::with_config(Default::default(), reader)
    }

    /// Read a ZIP archive providing a read configuration, collecting the files it contains.
    ///
    /// This uses the central directory record of the ZIP file, and ignores local file headers.
    pub fn with_config(config: Config, mut reader: R) -> ZipResult<ZipArchive<R>> {
        let shared = Self::get_metadata(config, &mut reader)?;

        Ok(ZipArchive {
            reader,
            shared: shared.into(),
        })
    }

    /// Extract a Zip archive into a directory, overwriting files if they
    /// already exist. Paths are sanitized with [`ZipFile::enclosed_name`]. Symbolic links are only
    /// created and followed if the target is within the destination directory (this is checked
    /// conservatively using [`std::fs::canonicalize`]).
    ///
    /// Extraction is not atomic. If an error is encountered, some of the files
    /// may be left on disk. However, on Unix targets, no newly-created directories with part but
    /// not all of their contents extracted will be readable, writable or usable as process working
    /// directories by any non-root user except you.
    ///
    /// On Unix and Windows, symbolic links are extracted correctly. On other platforms such as
    /// WebAssembly, symbolic links aren't supported, so they're extracted as normal files
    /// containing the target path in UTF-8.
    pub fn extract<P: AsRef<Path>>(&mut self, directory: P) -> ZipResult<()> {
        self.extract_internal(directory, None::<fn(&Path) -> bool>)
    }

    /// Extracts a Zip archive into a directory in the same fashion as
    /// [`ZipArchive::extract`], but detects a "root" directory in the archive
    /// (a single top-level directory that contains the rest of the archive's
    /// entries) and extracts its contents directly.
    ///
    /// For a sensible default `filter`, you can use [`root_dir_common_filter`].
    /// For a custom `filter`, see [`RootDirFilter`].
    ///
    /// See [`ZipArchive::root_dir`] for more information on how the root
    /// directory is detected and the meaning of the `filter` parameter.
    ///
    /// ## Example
    ///
    /// Imagine a Zip archive with the following structure:
    ///
    /// ```text
    /// root/file1.txt
    /// root/file2.txt
    /// root/sub/file3.txt
    /// root/sub/subsub/file4.txt
    /// ```
    ///
    /// If the archive is extracted to `foo` using [`ZipArchive::extract`],
    /// the resulting directory structure will be:
    ///
    /// ```text
    /// foo/root/file1.txt
    /// foo/root/file2.txt
    /// foo/root/sub/file3.txt
    /// foo/root/sub/subsub/file4.txt
    /// ```
    ///
    /// If the archive is extracted to `foo` using
    /// [`ZipArchive::extract_unwrapped_root_dir`], the resulting directory
    /// structure will be:
    ///
    /// ```text
    /// foo/file1.txt
    /// foo/file2.txt
    /// foo/sub/file3.txt
    /// foo/sub/subsub/file4.txt
    /// ```
    ///
    /// ## Example - No Root Directory
    ///
    /// Imagine a Zip archive with the following structure:
    ///
    /// ```text
    /// root/file1.txt
    /// root/file2.txt
    /// root/sub/file3.txt
    /// root/sub/subsub/file4.txt
    /// other/file5.txt
    /// ```
    ///
    /// Due to the presence of the `other` directory,
    /// [`ZipArchive::extract_unwrapped_root_dir`] will extract this in the same
    /// fashion as [`ZipArchive::extract`] as there is now no "root directory."
    pub fn extract_unwrapped_root_dir<P: AsRef<Path>>(
        &mut self,
        directory: P,
        root_dir_filter: impl RootDirFilter,
    ) -> ZipResult<()> {
        self.extract_internal(directory, Some(root_dir_filter))
    }

    fn extract_internal<P: AsRef<Path>>(
        &mut self,
        directory: P,
        root_dir_filter: Option<impl RootDirFilter>,
    ) -> ZipResult<()> {
        use std::fs;

        create_dir_all(&directory)?;
        let directory = directory.as_ref().canonicalize()?;

        let root_dir = root_dir_filter
            .and_then(|filter| {
                self.root_dir(&filter)
                    .transpose()
                    .map(|root_dir| root_dir.map(|root_dir| (root_dir, filter)))
            })
            .transpose()?;

        // If we have a root dir, simplify the path components to be more
        // appropriate for passing to `safe_prepare_path`
        let root_dir = root_dir
            .as_ref()
            .map(|(root_dir, filter)| {
                crate::path::simplified_components(root_dir)
                    .ok_or_else(|| {
                        // Should be unreachable
                        debug_assert!(false, "Invalid root dir path");

                        invalid!("Invalid root dir path")
                    })
                    .map(|root_dir| (root_dir, filter))
            })
            .transpose()?;

        #[cfg(unix)]
        let mut files_by_unix_mode = Vec::new();

        for i in 0..self.len() {
            let mut file = self.by_index(i)?;

            let mut outpath = directory.clone();
            file.safe_prepare_path(directory.as_ref(), &mut outpath, root_dir.as_ref())?;

            let symlink_target = if file.is_symlink() && (cfg!(unix) || cfg!(windows)) {
                let mut target = Vec::with_capacity(file.size() as usize);
                file.read_to_end(&mut target)?;
                Some(target)
            } else {
                if file.is_dir() {
                    crate::read::make_writable_dir_all(&outpath)?;
                    continue;
                }
                None
            };

            drop(file);

            if let Some(target) = symlink_target {
                make_symlink(&outpath, &target, &self.shared.files)?;
                continue;
            }
            let mut file = self.by_index(i)?;
            let mut outfile = fs::File::create(&outpath)?;

            io::copy(&mut file, &mut outfile)?;
            #[cfg(unix)]
            {
                // Check for real permissions, which we'll set in a second pass
                if let Some(mode) = file.unix_mode() {
                    files_by_unix_mode.push((outpath.clone(), mode));
                }
            }
            #[cfg(feature = "chrono")]
            {
                // Set original timestamp.
                if let Some(last_modified) = file.last_modified() {
                    if let Some(t) = datetime_to_systemtime(&last_modified) {
                        outfile.set_modified(t)?;
                    }
                }
            }
        }
        #[cfg(unix)]
        {
            use std::cmp::Reverse;
            use std::os::unix::fs::PermissionsExt;

            if files_by_unix_mode.len() > 1 {
                // Ensure we update children's permissions before making a parent unwritable
                files_by_unix_mode.sort_by_key(|(path, _)| Reverse(path.clone()));
            }
            for (path, mode) in files_by_unix_mode.into_iter() {
                fs::set_permissions(&path, fs::Permissions::from_mode(mode))?;
            }
        }
        Ok(())
    }

    /// Number of files contained in this zip.
    pub fn len(&self) -> usize {
        self.shared.files.len()
    }

    /// Get the starting offset of the zip central directory.
    pub fn central_directory_start(&self) -> u64 {
        self.shared.dir_start
    }

    /// Whether this zip archive contains no files
    pub fn is_empty(&self) -> bool {
        self.len() == 0
    }

    /// Get the offset from the beginning of the underlying reader that this zip begins at, in bytes.
    ///
    /// Normally this value is zero, but if the zip has arbitrary data prepended to it, then this value will be the size
    /// of that prepended data.
    pub fn offset(&self) -> u64 {
        self.shared.offset
    }

    /// Get the comment of the zip archive.
    pub fn comment(&self) -> &[u8] {
        &self.shared.comment
    }

    /// Get the ZIP64 comment of the zip archive, if it is ZIP64.
    pub fn zip64_comment(&self) -> Option<&[u8]> {
        self.shared.zip64_comment.as_deref()
    }

    /// Returns an iterator over all the file and directory names in this archive.
    pub fn file_names(&self) -> impl Iterator<Item = &str> {
        self.shared.files.keys().map(|s| s.as_ref())
    }

    /// Returns Ok(true) if any compressed data in this archive belongs to more than one file. This
    /// doesn't make the archive invalid, but some programs will refuse to decompress it because the
    /// copies would take up space independently in the destination.
    pub fn has_overlapping_files(&mut self) -> ZipResult<bool> {
        let mut ranges = Vec::<Range<u64>>::with_capacity(self.shared.files.len());
        for file in self.shared.files.values() {
            if file.compressed_size == 0 {
                continue;
            }
            let start = file.data_start(&mut self.reader)?;
            let end = start + file.compressed_size;
            if ranges
                .iter()
                .any(|range| range.start <= end && start <= range.end)
            {
                return Ok(true);
            }
            ranges.push(start..end);
        }
        Ok(false)
    }

    /// Search for a file entry by name, decrypt with given password
    ///
    /// # Warning
    ///
    /// The implementation of the cryptographic algorithms has not
    /// gone through a correctness review, and you should assume it is insecure:
    /// passwords used with this API may be compromised.
    ///
    /// This function sometimes accepts wrong password. This is because the ZIP spec only allows us
    /// to check for a 1/256 chance that the password is correct.
    /// There are many passwords out there that will also pass the validity checks
    /// we are able to perform. This is a weakness of the ZipCrypto algorithm,
    /// due to its fairly primitive approach to cryptography.
    pub fn by_name_decrypt(&mut self, name: &str, password: &[u8]) -> ZipResult<ZipFile<'_, R>> {
        self.by_name_with_optional_password(name, Some(password))
    }

    /// Search for a file entry by name
    pub fn by_name(&mut self, name: &str) -> ZipResult<ZipFile<'_, R>> {
        self.by_name_with_optional_password(name, None)
    }

    /// Get the index of a file entry by name, if it's present.
    #[inline(always)]
    pub fn index_for_name(&self, name: &str) -> Option<usize> {
        self.shared.files.get_index_of(name)
    }

    /// Search for a file entry by path, decrypt with given password
    ///
    /// # Warning
    ///
    /// The implementation of the cryptographic algorithms has not
    /// gone through a correctness review, and you should assume it is insecure:
    /// passwords used with this API may be compromised.
    ///
    /// This function sometimes accepts wrong password. This is because the ZIP spec only allows us
    /// to check for a 1/256 chance that the password is correct.
    /// There are many passwords out there that will also pass the validity checks
    /// we are able to perform. This is a weakness of the ZipCrypto algorithm,
    /// due to its fairly primitive approach to cryptography.
    pub fn by_path_decrypt<T: AsRef<Path>>(
        &mut self,
        path: T,
        password: &[u8],
    ) -> ZipResult<ZipFile<'_, R>> {
        self.index_for_path(path)
            .ok_or(ZipError::FileNotFound)
            .and_then(|index| self.by_index_with_optional_password(index, Some(password)))
    }

    /// Search for a file entry by path
    pub fn by_path<T: AsRef<Path>>(&mut self, path: T) -> ZipResult<ZipFile<'_, R>> {
        self.index_for_path(path)
            .ok_or(ZipError::FileNotFound)
            .and_then(|index| self.by_index_with_optional_password(index, None))
    }

    /// Get the index of a file entry by path, if it's present.
    #[inline(always)]
    pub fn index_for_path<T: AsRef<Path>>(&self, path: T) -> Option<usize> {
        self.index_for_name(&path_to_string(path))
    }

    /// Get the name of a file entry, if it's present.
    #[inline(always)]
    pub fn name_for_index(&self, index: usize) -> Option<&str> {
        self.shared
            .files
            .get_index(index)
            .map(|(name, _)| name.as_ref())
    }

    /// Search for a file entry by name and return a seekable object.
    pub fn by_name_seek(&mut self, name: &str) -> ZipResult<ZipFileSeek<'_, R>> {
        self.by_index_seek(self.index_for_name(name).ok_or(ZipError::FileNotFound)?)
    }

    /// Search for a file entry by index and return a seekable object.
    pub fn by_index_seek(&mut self, index: usize) -> ZipResult<ZipFileSeek<'_, R>> {
        let reader = &mut self.reader;
        self.shared
            .files
            .get_index(index)
            .ok_or(ZipError::FileNotFound)
            .and_then(move |(_, data)| {
                let seek_reader = match data.compression_method {
                    CompressionMethod::Stored => {
                        ZipFileSeekReader::Raw(find_content_seek(data, reader)?)
                    }
                    _ => {
                        return Err(ZipError::UnsupportedArchive(
                            "Seekable compressed files are not yet supported",
                        ))
                    }
                };
                Ok(ZipFileSeek {
                    reader: seek_reader,
                    data: Cow::Borrowed(data),
                })
            })
    }

    fn by_name_with_optional_password<'a>(
        &'a mut self,
        name: &str,
        password: Option<&[u8]>,
    ) -> ZipResult<ZipFile<'a, R>> {
        let Some(index) = self.shared.files.get_index_of(name) else {
            return Err(ZipError::FileNotFound);
        };
        self.by_index_with_optional_password(index, password)
    }

    /// Get a contained file by index, decrypt with given password
    ///
    /// # Warning
    ///
    /// The implementation of the cryptographic algorithms has not
    /// gone through a correctness review, and you should assume it is insecure:
    /// passwords used with this API may be compromised.
    ///
    /// This function sometimes accepts wrong password. This is because the ZIP spec only allows us
    /// to check for a 1/256 chance that the password is correct.
    /// There are many passwords out there that will also pass the validity checks
    /// we are able to perform. This is a weakness of the ZipCrypto algorithm,
    /// due to its fairly primitive approach to cryptography.
    pub fn by_index_decrypt(
        &mut self,
        file_number: usize,
        password: &[u8],
    ) -> ZipResult<ZipFile<'_, R>> {
        self.by_index_with_optional_password(file_number, Some(password))
    }

    /// Get a contained file by index
    pub fn by_index(&mut self, file_number: usize) -> ZipResult<ZipFile<'_, R>> {
        self.by_index_with_optional_password(file_number, None)
    }

    /// Get a contained file by index without decompressing it
    pub fn by_index_raw(&mut self, file_number: usize) -> ZipResult<ZipFile<'_, R>> {
        let reader = &mut self.reader;
        let (_, data) = self
            .shared
            .files
            .get_index(file_number)
            .ok_or(ZipError::FileNotFound)?;
        Ok(ZipFile {
            reader: ZipFileReader::Raw(find_content(data, reader)?),
            data: Cow::Borrowed(data),
        })
    }

    fn by_index_with_optional_password(
        &mut self,
        file_number: usize,
        mut password: Option<&[u8]>,
    ) -> ZipResult<ZipFile<'_, R>> {
        let (_, data) = self
            .shared
            .files
            .get_index(file_number)
            .ok_or(ZipError::FileNotFound)?;

        match (password, data.encrypted) {
            (None, true) => return Err(ZipError::UnsupportedArchive(ZipError::PASSWORD_REQUIRED)),
            (Some(_), false) => password = None, //Password supplied, but none needed! Discard.
            _ => {}
        }
        let limit_reader = find_content(data, &mut self.reader)?;

        let crypto_reader = make_crypto_reader(data, limit_reader, password, data.aes_mode)?;

        Ok(ZipFile {
            data: Cow::Borrowed(data),
            reader: make_reader(
                data.compression_method,
                data.uncompressed_size,
                data.crc32,
                crypto_reader,
                data.flags,
            )?,
        })
    }

    /// Find the "root directory" of an archive if it exists, filtering out
    /// irrelevant entries when searching.
    ///
    /// Our definition of a "root directory" is a single top-level directory
    /// that contains the rest of the archive's entries. This is useful for
    /// extracting archives that contain a single top-level directory that
    /// you want to "unwrap" and extract directly.
    ///
    /// For a sensible default filter, you can use [`root_dir_common_filter`].
    /// For a custom filter, see [`RootDirFilter`].
    pub fn root_dir(&self, filter: impl RootDirFilter) -> ZipResult<Option<PathBuf>> {
        let mut root_dir: Option<PathBuf> = None;

        for i in 0..self.len() {
            let (_, file) = self
                .shared
                .files
                .get_index(i)
                .ok_or(ZipError::FileNotFound)?;

            let path = match file.enclosed_name() {
                Some(path) => path,
                None => return Ok(None),
            };

            if !filter(&path) {
                continue;
            }

            macro_rules! replace_root_dir {
                ($path:ident) => {
                    match &mut root_dir {
                        Some(root_dir) => {
                            if *root_dir != $path {
                                // We've found multiple root directories,
                                // abort.
                                return Ok(None);
                            } else {
                                continue;
                            }
                        }

                        None => {
                            root_dir = Some($path.into());
                            continue;
                        }
                    }
                };
            }

            // If this entry is located at the root of the archive...
            if path.components().count() == 1 {
                if file.is_dir() {
                    // If it's a directory, it could be the root directory.
                    replace_root_dir!(path);
                } else {
                    // If it's anything else, this archive does not have a
                    // root directory.
                    return Ok(None);
                }
            }

            // Find the root directory for this entry.
            let mut path = path.as_path();
            while let Some(parent) = path.parent().filter(|path| *path != Path::new("")) {
                path = parent;
            }

            replace_root_dir!(path);
        }

        Ok(root_dir)
    }

    /// Unwrap and return the inner reader object
    ///
    /// The position of the reader is undefined.
    pub fn into_inner(self) -> R {
        self.reader
    }
}

/// Holds the AES information of a file in the zip archive
#[derive(Debug)]
#[cfg(feature = "aes-crypto")]
pub struct AesInfo {
    /// The AES encryption mode
    pub aes_mode: AesMode,
    /// The verification key
    pub verification_value: [u8; PWD_VERIFY_LENGTH],
    /// The salt
    pub salt: Vec<u8>,
}

const fn unsupported_zip_error<T>(detail: &'static str) -> ZipResult<T> {
    Err(ZipError::UnsupportedArchive(detail))
}

/// Parse a central directory entry to collect the information for the file.
pub(crate) fn central_header_to_zip_file<R: Read + Seek>(
    reader: &mut R,
    central_directory: &CentralDirectoryInfo,
) -> ZipResult<ZipFileData> {
    let central_header_start = reader.stream_position()?;

    // Parse central header
    let block = ZipCentralEntryBlock::parse(reader)?;

    let file = central_header_to_zip_file_inner(
        reader,
        central_directory.archive_offset,
        central_header_start,
        block,
    )?;

    let central_header_end = reader.stream_position()?;

    reader.seek(SeekFrom::Start(central_header_end))?;
    Ok(file)
}

#[inline]
fn read_variable_length_byte_field<R: Read>(reader: &mut R, len: usize) -> io::Result<Box<[u8]>> {
    let mut data = vec![0; len].into_boxed_slice();
    reader.read_exact(&mut data)?;
    Ok(data)
}

/// Parse a central directory entry to collect the information for the file.
fn central_header_to_zip_file_inner<R: Read>(
    reader: &mut R,
    archive_offset: u64,
    central_header_start: u64,
    block: ZipCentralEntryBlock,
) -> ZipResult<ZipFileData> {
    let ZipCentralEntryBlock {
        // magic,
        version_made_by,
        // version_to_extract,
        flags,
        compression_method,
        last_mod_time,
        last_mod_date,
        crc32,
        compressed_size,
        uncompressed_size,
        file_name_length,
        extra_field_length,
        file_comment_length,
        // disk_number,
        // internal_file_attributes,
        external_file_attributes,
        offset,
        ..
    } = block;

    let encrypted = flags & 1 == 1;
    let is_utf8 = flags & (1 << 11) != 0;
    let using_data_descriptor = flags & (1 << 3) != 0;

    let file_name_raw = read_variable_length_byte_field(reader, file_name_length as usize)?;
    let extra_field = read_variable_length_byte_field(reader, extra_field_length as usize)?;
    let file_comment_raw = read_variable_length_byte_field(reader, file_comment_length as usize)?;
    let file_name: Box<str> = match is_utf8 {
        true => String::from_utf8_lossy(&file_name_raw).into(),
        false => file_name_raw.clone().from_cp437(),
    };
    let file_comment: Box<str> = match is_utf8 {
        true => String::from_utf8_lossy(&file_comment_raw).into(),
        false => file_comment_raw.from_cp437(),
    };

    // Construct the result
    let mut result = ZipFileData {
        system: System::from((version_made_by >> 8) as u8),
        /* NB: this strips the top 8 bits! */
        version_made_by: version_made_by as u8,
        encrypted,
        using_data_descriptor,
        is_utf8,
        compression_method: CompressionMethod::parse_from_u16(compression_method),
        compression_level: None,
        last_modified_time: DateTime::try_from_msdos(last_mod_date, last_mod_time).ok(),
        crc32,
        compressed_size: compressed_size.into(),
        uncompressed_size: uncompressed_size.into(),
        flags,
        file_name,
        file_name_raw,
        extra_field: Some(Arc::new(extra_field.to_vec())),
        central_extra_field: None,
        file_comment,
        header_start: offset.into(),
        extra_data_start: None,
        central_header_start,
        data_start: OnceLock::new(),
        external_attributes: external_file_attributes,
        large_file: false,
        aes_mode: None,
        aes_extra_data_start: 0,
        extra_fields: Vec::new(),
    };
    match parse_extra_field(&mut result) {
        Ok(stripped_extra_field) => {
            result.extra_field = stripped_extra_field;
        }
        Err(ZipError::Io(..)) => {}
        Err(e) => return Err(e),
    }

    let aes_enabled = result.compression_method == CompressionMethod::AES;
    if aes_enabled && result.aes_mode.is_none() {
        return Err(invalid!("AES encryption without AES extra data field"));
    }

    // Account for shifted zip offsets.
    result.header_start = result
        .header_start
        .checked_add(archive_offset)
        .ok_or(invalid!("Archive header is too large"))?;

    Ok(result)
}

pub(crate) fn parse_extra_field(file: &mut ZipFileData) -> ZipResult<Option<Arc<Vec<u8>>>> {
    let Some(ref extra_field) = file.extra_field else {
        return Ok(None);
    };
    let extra_field = extra_field.clone();
    let mut processed_extra_field = extra_field.clone();
    let len = extra_field.len();
    let mut reader = io::Cursor::new(&**extra_field);

    /* TODO: codify this structure into Zip64ExtraFieldBlock fields! */
    let mut position = reader.position() as usize;
    while (position) < len {
        let old_position = position;
        let remove = parse_single_extra_field(file, &mut reader, position as u64, false)?;
        position = reader.position() as usize;
        if remove {
            let remaining = len - (position - old_position);
            if remaining == 0 {
                return Ok(None);
            }
            let mut new_extra_field = Vec::with_capacity(remaining);
            new_extra_field.extend_from_slice(&extra_field[0..old_position]);
            new_extra_field.extend_from_slice(&extra_field[position..]);
            processed_extra_field = Arc::new(new_extra_field);
        }
    }
    Ok(Some(processed_extra_field))
}

pub(crate) fn parse_single_extra_field<R: Read>(
    file: &mut ZipFileData,
    reader: &mut R,
    bytes_already_read: u64,
    disallow_zip64: bool,
) -> ZipResult<bool> {
    let kind = reader.read_u16_le()?;
    let len = reader.read_u16_le()?;
    match kind {
        // Zip64 extended information extra field
        0x0001 => {
            if disallow_zip64 {
                return Err(invalid!("Can't write a custom field using the ZIP64 ID"));
            }
            file.large_file = true;
            let mut consumed_len = 0;
            if len >= 24 || file.uncompressed_size == spec::ZIP64_BYTES_THR {
                file.uncompressed_size = reader.read_u64_le()?;
                consumed_len += size_of::<u64>();
            }
            if len >= 24 || file.compressed_size == spec::ZIP64_BYTES_THR {
                file.compressed_size = reader.read_u64_le()?;
                consumed_len += size_of::<u64>();
            }
            if len >= 24 || file.header_start == spec::ZIP64_BYTES_THR {
                file.header_start = reader.read_u64_le()?;
                consumed_len += size_of::<u64>();
            }
            let Some(leftover_len) = (len as usize).checked_sub(consumed_len) else {
                return Err(invalid!("ZIP64 extra-data field is the wrong length"));
            };
            reader.read_exact(&mut vec![0u8; leftover_len])?;
            return Ok(true);
        }
        0x000a => {
            // NTFS extra field
            file.extra_fields
                .push(ExtraField::Ntfs(Ntfs::try_from_reader(reader, len)?));
        }
        0x9901 => {
            // AES
            if len != 7 {
                return Err(ZipError::UnsupportedArchive(
                    "AES extra data field has an unsupported length",
                ));
            }
            let vendor_version = reader.read_u16_le()?;
            let vendor_id = reader.read_u16_le()?;
            let mut out = [0u8];
            reader.read_exact(&mut out)?;
            let aes_mode = out[0];
            let compression_method = CompressionMethod::parse_from_u16(reader.read_u16_le()?);

            if vendor_id != 0x4541 {
                return Err(invalid!("Invalid AES vendor"));
            }
            let vendor_version = match vendor_version {
                0x0001 => AesVendorVersion::Ae1,
                0x0002 => AesVendorVersion::Ae2,
                _ => return Err(invalid!("Invalid AES vendor version")),
            };
            match aes_mode {
                0x01 => file.aes_mode = Some((AesMode::Aes128, vendor_version, compression_method)),
                0x02 => file.aes_mode = Some((AesMode::Aes192, vendor_version, compression_method)),
                0x03 => file.aes_mode = Some((AesMode::Aes256, vendor_version, compression_method)),
                _ => return Err(invalid!("Invalid AES encryption strength")),
            };
            file.compression_method = compression_method;
            file.aes_extra_data_start = bytes_already_read;
        }
        0x5455 => {
            // extended timestamp
            // https://libzip.org/specifications/extrafld.txt

            file.extra_fields.push(ExtraField::ExtendedTimestamp(
                ExtendedTimestamp::try_from_reader(reader, len)?,
            ));
        }
        0x6375 => {
            // Info-ZIP Unicode Comment Extra Field
            // APPNOTE 4.6.8 and https://libzip.org/specifications/extrafld.txt
            file.file_comment = String::from_utf8(
                UnicodeExtraField::try_from_reader(reader, len)?
                    .unwrap_valid(file.file_comment.as_bytes())?
                    .into_vec(),
            )?
            .into();
        }
        0x7075 => {
            // Info-ZIP Unicode Path Extra Field
            // APPNOTE 4.6.9 and https://libzip.org/specifications/extrafld.txt
            file.file_name_raw = UnicodeExtraField::try_from_reader(reader, len)?
                .unwrap_valid(&file.file_name_raw)?;
            file.file_name =
                String::from_utf8(file.file_name_raw.clone().into_vec())?.into_boxed_str();
            file.is_utf8 = true;
        }
        _ => {
            reader.read_exact(&mut vec![0u8; len as usize])?;
            // Other fields are ignored
        }
    }
    Ok(false)
}

/// A trait for exposing file metadata inside the zip.
pub trait HasZipMetadata {
    /// Get the file metadata
    fn get_metadata(&self) -> &ZipFileData;
}

/// Methods for retrieving information on zip files
impl<'a, R: Read> ZipFile<'a, R> {
    pub(crate) fn take_raw_reader(&mut self) -> io::Result<io::Take<&'a mut R>> {
        mem::replace(&mut self.reader, ZipFileReader::NoReader).into_inner()
    }

    /// Get the version of the file
    pub fn version_made_by(&self) -> (u8, u8) {
        (
            self.get_metadata().version_made_by / 10,
            self.get_metadata().version_made_by % 10,
        )
    }

    /// Get the name of the file
    ///
    /// # Warnings
    ///
    /// It is dangerous to use this name directly when extracting an archive.
    /// It may contain an absolute path (`/etc/shadow`), or break out of the
    /// current directory (`../runtime`). Carelessly writing to these paths
    /// allows an attacker to craft a ZIP archive that will overwrite critical
    /// files.
    ///
    /// You can use the [`ZipFile::enclosed_name`] method to validate the name
    /// as a safe path.
    pub fn name(&self) -> &str {
        &self.get_metadata().file_name
    }

    /// Get the name of the file, in the raw (internal) byte representation.
    ///
    /// The encoding of this data is currently undefined.
    pub fn name_raw(&self) -> &[u8] {
        &self.get_metadata().file_name_raw
    }

    /// Get the name of the file in a sanitized form. It truncates the name to the first NULL byte,
    /// removes a leading '/' and removes '..' parts.
    #[deprecated(
        since = "0.5.7",
        note = "by stripping `..`s from the path, the meaning of paths can change.
                `mangled_name` can be used if this behaviour is desirable"
    )]
    pub fn sanitized_name(&self) -> PathBuf {
        self.mangled_name()
    }

    /// Rewrite the path, ignoring any path components with special meaning.
    ///
    /// - Absolute paths are made relative
    /// - [`ParentDir`]s are ignored
    /// - Truncates the filename at a NULL byte
    ///
    /// This is appropriate if you need to be able to extract *something* from
    /// any archive, but will easily misrepresent trivial paths like
    /// `foo/../bar` as `foo/bar` (instead of `bar`). Because of this,
    /// [`ZipFile::enclosed_name`] is the better option in most scenarios.
    ///
    /// [`ParentDir`]: `PathBuf::Component::ParentDir`
    pub fn mangled_name(&self) -> PathBuf {
        self.get_metadata().file_name_sanitized()
    }

    /// Ensure the file path is safe to use as a [`Path`].
    ///
    /// - It can't contain NULL bytes
    /// - It can't resolve to a path outside the current directory
    ///   > `foo/../bar` is fine, `foo/../../bar` is not.
    /// - It can't be an absolute path
    ///
    /// This will read well-formed ZIP files correctly, and is resistant
    /// to path-based exploits. It is recommended over
    /// [`ZipFile::mangled_name`].
    pub fn enclosed_name(&self) -> Option<PathBuf> {
        self.get_metadata().enclosed_name()
    }

    pub(crate) fn simplified_components(&self) -> Option<Vec<&OsStr>> {
        self.get_metadata().simplified_components()
    }

    /// Prepare the path for extraction by creating necessary missing directories and checking for symlinks to be contained within the base path.
    ///
    /// `base_path` parameter is assumed to be canonicalized.
    pub(crate) fn safe_prepare_path(
        &self,
        base_path: &Path,
        outpath: &mut PathBuf,
        root_dir: Option<&(Vec<&OsStr>, impl RootDirFilter)>,
    ) -> ZipResult<()> {
        let components = self
            .simplified_components()
            .ok_or(invalid!("Invalid file path"))?;

        let components = match root_dir {
            Some((root_dir, filter)) => match components.strip_prefix(&**root_dir) {
                Some(components) => components,

                // In this case, we expect that the file was not in the root
                // directory, but was filtered out when searching for the
                // root directory.
                None => {
                    // We could technically find ourselves at this code
                    // path if the user provides an unstable or
                    // non-deterministic `filter` function.
                    //
                    // If debug assertions are on, we should panic here.
                    // Otherwise, the safest thing to do here is to just
                    // extract as-is.
                    debug_assert!(
                        !filter(&PathBuf::from_iter(components.iter())),
                        "Root directory filter should not match at this point"
                    );

                    // Extract as-is.
                    &components[..]
                }
            },

            None => &components[..],
        };

        let components_len = components.len();

        for (is_last, component) in components
            .iter()
            .copied()
            .enumerate()
            .map(|(i, c)| (i == components_len - 1, c))
        {
            // we can skip the target directory itself because the base path is assumed to be "trusted" (if the user say extract to a symlink we can follow it)
            outpath.push(component);

            // check if the path is a symlink, the target must be _inherently_ within the directory
            for limit in (0..5u8).rev() {
                let meta = match std::fs::symlink_metadata(&outpath) {
                    Ok(meta) => meta,
                    Err(e) if e.kind() == io::ErrorKind::NotFound => {
                        if !is_last {
                            crate::read::make_writable_dir_all(&outpath)?;
                        }
                        break;
                    }
                    Err(e) => return Err(e.into()),
                };

                if !meta.is_symlink() {
                    break;
                }

                if limit == 0 {
                    return Err(invalid!("Extraction followed a symlink too deep"));
                }

                // note that we cannot accept links that do not inherently resolve to a path inside the directory to prevent:
                // - disclosure of unrelated path exists (no check for a path exist and then ../ out)
                // - issues with file-system specific path resolution (case sensitivity, etc)
                let target = std::fs::read_link(&outpath)?;

                if !crate::path::simplified_components(&target)
                    .ok_or(invalid!("Invalid symlink target path"))?
                    .starts_with(
                        &crate::path::simplified_components(base_path)
                            .ok_or(invalid!("Invalid base path"))?,
                    )
                {
                    let is_absolute_enclosed = base_path
                        .components()
                        .map(Some)
                        .chain(std::iter::once(None))
                        .zip(target.components().map(Some).chain(std::iter::repeat(None)))
                        .all(|(a, b)| match (a, b) {
                            // both components are normal
                            (Some(Component::Normal(a)), Some(Component::Normal(b))) => a == b,
                            // both components consumed fully
                            (None, None) => true,
                            // target consumed fully but base path is not
                            (Some(_), None) => false,
                            // base path consumed fully but target is not (and normal)
                            (None, Some(Component::CurDir | Component::Normal(_))) => true,
                            _ => false,
                        });

                    if !is_absolute_enclosed {
                        return Err(invalid!("Symlink is not inherently safe"));
                    }
                }

                outpath.push(target);
            }
        }
        Ok(())
    }

    /// Get the comment of the file
    pub fn comment(&self) -> &str {
        &self.get_metadata().file_comment
    }

    /// Get the compression method used to store the file
    pub fn compression(&self) -> CompressionMethod {
        self.get_metadata().compression_method
    }

    /// Get if the files is encrypted or not
    pub fn encrypted(&self) -> bool {
        self.data.encrypted
    }

    /// Get the size of the file, in bytes, in the archive
    pub fn compressed_size(&self) -> u64 {
        self.get_metadata().compressed_size
    }

    /// Get the size of the file, in bytes, when uncompressed
    pub fn size(&self) -> u64 {
        self.get_metadata().uncompressed_size
    }

    /// Get the time the file was last modified
    pub fn last_modified(&self) -> Option<DateTime> {
        self.data.last_modified_time
    }
    /// Returns whether the file is actually a directory
    pub fn is_dir(&self) -> bool {
        is_dir(self.name())
    }

    /// Returns whether the file is actually a symbolic link
    pub fn is_symlink(&self) -> bool {
        self.unix_mode()
            .is_some_and(|mode| mode & S_IFLNK == S_IFLNK)
    }

    /// Returns whether the file is a normal file (i.e. not a directory or symlink)
    pub fn is_file(&self) -> bool {
        !self.is_dir() && !self.is_symlink()
    }

    /// Get unix mode for the file
    pub fn unix_mode(&self) -> Option<u32> {
        self.get_metadata().unix_mode()
    }

    /// Get the CRC32 hash of the original file
    pub fn crc32(&self) -> u32 {
        self.get_metadata().crc32
    }

    /// Get the extra data of the zip header for this file
    pub fn extra_data(&self) -> Option<&[u8]> {
        self.get_metadata()
            .extra_field
            .as_ref()
            .map(|v| v.deref().deref())
    }

    /// Get the starting offset of the data of the compressed file
    pub fn data_start(&self) -> u64 {
        *self.data.data_start.get().unwrap()
    }

    /// Get the starting offset of the zip header for this file
    pub fn header_start(&self) -> u64 {
        self.get_metadata().header_start
    }
    /// Get the starting offset of the zip header in the central directory for this file
    pub fn central_header_start(&self) -> u64 {
        self.get_metadata().central_header_start
    }

    /// Get the [`SimpleFileOptions`] that would be used to write this file to
    /// a new zip archive.
    pub fn options(&self) -> SimpleFileOptions {
        let mut options = SimpleFileOptions::default()
            .large_file(self.compressed_size().max(self.size()) > ZIP64_BYTES_THR)
            .compression_method(self.compression())
            .unix_permissions(self.unix_mode().unwrap_or(0o644) | S_IFREG)
            .last_modified_time(
                self.last_modified()
                    .filter(|m| m.is_valid())
                    .unwrap_or_else(DateTime::default_for_write),
            );

        options.normalize();
        #[cfg(feature = "aes-crypto")]
        if let Some(aes) = self.get_metadata().aes_mode {
            // Preserve AES metadata in options for downstream writers.
            // This is metadata-only and does not trigger encryption.
            options.aes_mode = Some(aes);
        }
        options
    }
}

/// Methods for retrieving information on zip files
impl<R: Read> ZipFile<'_, R> {
    /// iterate through all extra fields
    pub fn extra_data_fields(&self) -> impl Iterator<Item = &ExtraField> {
        self.data.extra_fields.iter()
    }
}

impl<R: Read> HasZipMetadata for ZipFile<'_, R> {
    fn get_metadata(&self) -> &ZipFileData {
        self.data.as_ref()
    }
}

impl<R: Read> Read for ZipFile<'_, R> {
    fn read(&mut self, buf: &mut [u8]) -> io::Result<usize> {
        self.reader.read(buf)
    }

    fn read_exact(&mut self, buf: &mut [u8]) -> io::Result<()> {
        self.reader.read_exact(buf)
    }

    fn read_to_end(&mut self, buf: &mut Vec<u8>) -> io::Result<usize> {
        self.reader.read_to_end(buf)
    }

    fn read_to_string(&mut self, buf: &mut String) -> io::Result<usize> {
        self.reader.read_to_string(buf)
    }
}

impl<R: Read> Read for ZipFileSeek<'_, R> {
    fn read(&mut self, buf: &mut [u8]) -> io::Result<usize> {
        match &mut self.reader {
            ZipFileSeekReader::Raw(r) => r.read(buf),
        }
    }
}

impl<R: Seek> Seek for ZipFileSeek<'_, R> {
    fn seek(&mut self, pos: SeekFrom) -> io::Result<u64> {
        match &mut self.reader {
            ZipFileSeekReader::Raw(r) => r.seek(pos),
        }
    }
}

impl<R> HasZipMetadata for ZipFileSeek<'_, R> {
    fn get_metadata(&self) -> &ZipFileData {
        self.data.as_ref()
    }
}

impl<R: Read> Drop for ZipFile<'_, R> {
    fn drop(&mut self) {
        // self.data is Owned, this reader is constructed by a streaming reader.
        // In this case, we want to exhaust the reader so that the next file is accessible.
        if let Cow::Owned(_) = self.data {
            // Get the inner `Take` reader so all decryption, decompression and CRC calculation is skipped.
            if let Ok(mut inner) = self.take_raw_reader() {
                let _ = copy(&mut inner, &mut sink());
            }
        }
    }
}

/// Read ZipFile structures from a non-seekable reader.
///
/// This is an alternative method to read a zip file. If possible, use the ZipArchive functions
/// as some information will be missing when reading this manner.
///
/// Reads a file header from the start of the stream. Will return `Ok(Some(..))` if a file is
/// present at the start of the stream. Returns `Ok(None)` if the start of the central directory
/// is encountered. No more files should be read after this.
///
/// The Drop implementation of ZipFile ensures that the reader will be correctly positioned after
/// the structure is done.
///
/// Missing fields are:
/// * `comment`: set to an empty string
/// * `data_start`: set to 0
/// * `external_attributes`: `unix_mode()`: will return None
///
/// Security considerations:
/// An attacker may craft an ZIP file that decodes normally using the `ZipArchive` struct
/// or any other ZIP file reader but decode to a different set of files when using this function
/// to read the stream. This is due to the design choice of the ZIP format, placing the file
/// index at the end of a ZIP file. When reading it incrementally different files may be seen,
/// which are not listed in the file index.
pub fn read_zipfile_from_stream<'a, R: Read>(reader: &'a mut R) -> ZipResult<Option<ZipFile<'_, R>>> {


    let block = read_local_fileblock(reader)?;
    let block = match block {
        Some(block) => block,
        None => return Ok(None),
    };

    // we can't look for a data descriptor since we can't seek back
    // TODO: provide a method that buffers the read data and allows seeking back
    read_zipfile_from_fileblock(block, reader, None)
}

/// A filter that determines whether an entry should be ignored when searching
/// for the root directory of a Zip archive.
///
/// Returns `true` if the entry should be considered, and `false` if it should
/// be ignored.
///
/// See [`root_dir_common_filter`] for a sensible default filter.
pub trait RootDirFilter: Fn(&Path) -> bool {}
impl<F: Fn(&Path) -> bool> RootDirFilter for F {}

/// Common filters when finding the root directory of a Zip archive.
///
/// This filter is a sensible default for most use cases and filters out common
/// system files that are usually irrelevant to the contents of the archive.
///
/// Currently, the filter ignores:
/// - `/__MACOSX/`
/// - `/.DS_Store`
/// - `/Thumbs.db`
///
/// **This function is not guaranteed to be stable and may change in future versions.**
///
/// # Example
///
/// ```rust
/// # use std::path::Path;
/// assert!(zip::read::root_dir_common_filter(Path::new("foo.txt")));
/// assert!(!zip::read::root_dir_common_filter(Path::new(".DS_Store")));
/// assert!(!zip::read::root_dir_common_filter(Path::new("Thumbs.db")));
/// assert!(!zip::read::root_dir_common_filter(Path::new("__MACOSX")));
/// assert!(!zip::read::root_dir_common_filter(Path::new("__MACOSX/foo.txt")));
/// ```
pub fn root_dir_common_filter(path: &Path) -> bool {
    const COMMON_FILTER_ROOT_FILES: &[&str] = &[".DS_Store", "Thumbs.db"];

    if path.starts_with("__MACOSX") {
        return false;
    }

    if path.components().count() == 1
        && path.file_name().is_some_and(|file_name| {
            COMMON_FILTER_ROOT_FILES
                .iter()
                .map(OsStr::new)
                .any(|cmp| cmp == file_name)
        })
    {
        return false;
    }

    true
}

<<<<<<< HEAD
fn read_local_fileblock<R: Read>(reader: &mut R) -> ZipResult<Option<ZipLocalEntryBlockAndFields>> {
    // We can't use the typical ::parse() method, as we follow separate code paths depending on the
    // "magic" value (since the magic value will be from the central directory header if we've
    // finished iterating over all the actual files).
    /* TODO: smallvec? */

    let mut block = ZipLocalEntryBlock::zeroed();
    reader.read_exact(block.as_bytes_mut())?;

    match block.magic().from_le() {
        spec::Magic::LOCAL_FILE_HEADER_SIGNATURE => (),
        spec::Magic::CENTRAL_DIRECTORY_HEADER_SIGNATURE => return Ok(None),
        _ => return Err(ZipLocalEntryBlock::WRONG_MAGIC_ERROR),
    }

    let block = block.from_le();

    let file_name_length: usize = block.file_name_length.into();
    let extra_field_length: usize = block.extra_field_length.into();

    let mut file_name_raw = vec![0u8; file_name_length];
    reader.read_exact(&mut file_name_raw)?;
    let mut extra_field = vec![0u8; extra_field_length];
    reader.read_exact(&mut extra_field)?;

    Ok(Some(ZipLocalEntryBlockAndFields {
        block,
        file_name_raw,
        extra_field,
    }))
}

fn read_zipfile_from_fileblock<R: Read>(
    block: ZipLocalEntryBlockAndFields,
    reader: &mut R,
    data_descriptor: Option<ZipDataDescriptor>,
) -> ZipResult<Option<ZipFile<'_, R>>> {
    let mut result = ZipFileData::from_local_block(block, data_descriptor, reader)?;

    match crate::read::parse_extra_field(&mut result) {
        Ok(..) | Err(ZipError::Io(..)) => {}
        Err(e) => return Err(e),
    }

    let limit_reader = reader.take(result.compressed_size);

    let result_flags = result.flags;
    let crypto_reader = crate::read::make_crypto_reader(&result, limit_reader, None, None)?;
    let ZipFileData {
        crc32,
        uncompressed_size,
        compression_method,
        ..
    } = result;

    Ok(Some(ZipFile {
        data: Cow::Owned(result),
        reader: crate::read::make_reader(
            compression_method,
            uncompressed_size,
            crc32,
            crypto_reader,
            result_flags,
        )?,
    }))
}

/// Read ZipFile structures from a seekable reader.
///
/// This is an alternative method to read a zip file. If possible, use the ZipArchive functions
/// as some information will be missing when reading this manner.
///
/// Reads a file header from the start of the stream. Will return `Ok(Some(..))` if a file is
/// present at the start of the stream. Returns `Ok(None)` if the start of the central directory
/// is encountered. No more files should be read after this.
///
/// The Drop implementation of ZipFile ensures that the reader will be correctly positioned after
/// the structure is done.
///
/// This method will not find a ZipFile entry if the zip file uses central directory encryption.
/// In that case you should use ZipArchive functions.
///
/// This method is superior to ZipArchive in the special case that the underlying stream implementation must
/// buffer all seen/read data to provide seek back support and the memory consumption must be kept small.
/// This could be the case when reading a ZipFile B.zip nested within a zip file A.zip, that is stored on disk. Since A is seekable when stored
/// as file, A.zip can be read using ZipArchive. Be B a zip file stored in A, then we can read B's content
/// using a decompressing reader. The problem is that the decompressing reader will not be seekable (due to decompression).
/// When one would like to still read contents of B.zip without extracting A to disk, the file B.zip must be buffered in RAM.
/// When using ZipArchive to read B.zip from RAM, the whole B.zip file must be buffered to RAM because the central directory of B.zip is located
/// at the end of the file B.zip.
/// This method will read B.zip from the start of the file and returning the first file entry found in B.zip.
/// After the execution of this function and the ZipFile return value is dropped, the reader will be positioned at the end of the file entry.
/// Since this function will never seek back to before the initial position of the stream when the function was called,
/// the underlying stream implementation may discard, after dropping ZipFile, all buffered data before the current position of the stream.
/// Summarizing: In given scenario, this method must not buffer the whole B.zip file to RAM, but only the first file entry.
///
/// Missing fields are:
/// * `comment`: set to an empty string
/// * `data_start`: set to 0
/// * `external_attributes`: `unix_mode()`: will return None
///
/// Security considerations:
/// An attacker may craft an ZIP file that decodes normally using the `ZipArchive` struct
/// or any other ZIP file reader but decode to a different set of files when using this function
/// to read the stream. This is due to the design choice of the ZIP format, placing the file
/// index at the end of a ZIP file. When reading it incrementally different files may be seen,
/// which are not listed in the file index.
pub fn read_zipfile_from_seekablestream<S: Read + Seek>(
    reader: &mut S,
) -> ZipResult<Option<ZipFile<'_, S>>> {
    let initial_stream_position = reader.stream_position()?;
    let local_entry_block = read_local_fileblock(reader)?;
    let local_entry_block = match local_entry_block {
        Some(local_entry_block) => local_entry_block,
        None => return Ok(None),
    };

    let using_data_descriptor = local_entry_block.block.flags & (1 << 3) == 1 << 3;
    let mut shift_register: u32 = 0;
    let mut read_buffer = [0u8; 1];
    if using_data_descriptor {
        // we must find the data descriptor to get the compressed size

        let stream_position_compressed_file_start = reader.stream_position()?;
        loop {
            let read_count = reader.read(&mut read_buffer)?;
            if read_count == 0 {
                return Ok(None); // EOF
            }

            let stream_position = reader.stream_position()?;

            if stream_position.saturating_sub(initial_stream_position) > u32::MAX as u64 {
                return Ok(None); // file too large
            }

            shift_register = shift_register >> 8 | (read_buffer[0] as u32) << 24;

            if stream_position < stream_position_compressed_file_start+4 {
                continue;
            }

            if spec::Magic::from_le_bytes(shift_register.to_le_bytes())
                == spec::Magic::DATA_DESCRIPTOR_SIGNATURE
            {
                // found a potential data descriptor
                reader.seek(SeekFrom::Current(-4))?; // go back to the start of the data descriptor

                let mut data_descriptor = ZipDataDescriptor::zeroed();
                reader.read_exact(data_descriptor.as_bytes_mut())?;
                // seek back to data end
                reader.seek(SeekFrom::Current(
                    -(mem::size_of::<ZipDataDescriptor>() as i64),
                ))?;

                let data_descriptor = ZipDataDescriptor::from_le(data_descriptor);

                // check if the data descriptor is indeed valid for the read data
                let compressed_byte_count_read_sofar = (stream_position-4)-stream_position_compressed_file_start;
                if data_descriptor.compressed_size == compressed_byte_count_read_sofar as u32 {
                    // todo also check crc, current behavior when a the data descriptor magic number is encountered to to bail out
                    // and just try decompressing a file - if the found magic number was just a coincidence (not the actual data descriptor)
                    // then checking the crc will yield an error
                    //
                    // it would be best to check the crc already here to prevent this in the future

                    // seek back to data start
                    reader.seek(SeekFrom::Start(initial_stream_position + mem::size_of::<ZipLocalEntryBlock>() as u64))?;

                    return read_zipfile_from_fileblock(
                        local_entry_block,
                        reader,
                        Some(data_descriptor),
                    );
                } else {
                    // data descriptor is invalid

                    reader.seek(SeekFrom::Current(4))?; // skip the magic number

                    // continue data descriptor searching
                }
            }
        }
    } else {
        // dont using a data descriptor
        reader.seek(SeekFrom::Start(initial_stream_position + mem::size_of::<ZipLocalEntryBlock>() as u64))?;
        read_zipfile_from_fileblock(local_entry_block, reader, None)
    }
}

/// Advance the stream to the next zip file magic number (local file header, central directory header, data descriptor)
/// and return the magic number and the number of bytes read since the call to this function.
///
/// This function is useful in combination with [read_zipfile_from_seekablestream] to read multiple zip files from a single stream.
/// This function will ever seek back 4 bytes and not before the initial position of the stream when the function was called.
///
/// The stream will be positioned at the start of the magic number.
///
/// Returns the found magic number and the number of bytes read since the call to this function.
fn advance_stream_to_next_magic<S: Read + Seek>(
    reader: &mut S,
) -> ZipResult<Option<(Magic, usize)>> {
    let mut shift_register: u32 = 0;
    let mut read_buffer = [0u8; 1];

    let mut read_count_total: usize = 0;
    loop {
        let read_count = reader.read(&mut read_buffer)?;

        if read_count == 0 {
            return Ok(None); // EOF
        }

        read_count_total += read_count;

        shift_register = shift_register >> 8 | (read_buffer[0] as u32) << 24;
        let magic = spec::Magic::from_le_bytes(shift_register.to_le_bytes());

        if read_count_total < 4 {
            continue;
        }

        if magic == spec::Magic::LOCAL_FILE_HEADER_SIGNATURE
            || magic == spec::Magic::CENTRAL_DIRECTORY_HEADER_SIGNATURE
            || magic == spec::Magic::DATA_DESCRIPTOR_SIGNATURE
        {
            // found a potential magic number
            reader.seek(SeekFrom::Current(-4))?; // go back to the start of the magic number
            return Ok(Some((magic, read_count_total - 4)));
        }
    }
}

/// Like advance_stream_to_next_magic but advances until given Magic is encountered
fn advance_stream_to_next_magic_start<S: Read + Seek>(
    reader: &mut S,
    target_magic: Magic,
) -> ZipResult<Option<usize>> {
    let mut bytes_read_total = 0;

    loop {
        match advance_stream_to_next_magic(reader)? {
            Some((magic, bytes_read)) => {
                bytes_read_total += bytes_read;
                if magic == target_magic {
                    return Ok(Some(bytes_read_total));
                } else {
                    reader.seek(SeekFrom::Current(1))?;
                    bytes_read_total += 1;
                }
            }
            None => return Ok(None),
        }
    }
}

/// Advance the stream to the next zip file start (local file header start)
/// and return the magic number and the number of bytes read since the call to this function.
///
/// This function is useful in combination with [read_zipfile_from_seekablestream] to read multiple zip files from a single stream.
/// This function will ever seek back 4 bytes and not before the initial position of the stream when the function was called.
///
/// The stream will be positioned at the start of the zip file start (local file header start).
///
/// Returns the number of bytes read since the call to this function.
///
/// Will return None if the end of the stream is reached.
pub fn advance_stream_to_next_zipfile_start<S: Read + Seek>(
    reader: &mut S,
) -> ZipResult<Option<usize>> {
    advance_stream_to_next_magic_start(reader, spec::Magic::LOCAL_FILE_HEADER_SIGNATURE)
=======
#[cfg(feature = "chrono")]
/// Generate a `SystemTime` from a `DateTime`.
fn datetime_to_systemtime(datetime: &DateTime) -> Option<std::time::SystemTime> {
    if let Some(t) = generate_chrono_datetime(datetime) {
        let time = chrono::DateTime::<chrono::Utc>::from_naive_utc_and_offset(t, chrono::Utc);
        return Some(time.into());
    }
    None
}

#[cfg(feature = "chrono")]
/// Generate a `NaiveDateTime` from a `DateTime`.
fn generate_chrono_datetime(datetime: &DateTime) -> Option<chrono::NaiveDateTime> {
    if let Some(d) = chrono::NaiveDate::from_ymd_opt(
        datetime.year().into(),
        datetime.month().into(),
        datetime.day().into(),
    ) {
        if let Some(d) = d.and_hms_opt(
            datetime.hour().into(),
            datetime.minute().into(),
            datetime.second().into(),
        ) {
            return Some(d);
        }
    }
    None
>>>>>>> 6423fee1
}

#[cfg(test)]
mod test {
    use crate::result::ZipResult;
    use crate::write::SimpleFileOptions;
    use crate::CompressionMethod::Stored;
    use crate::{ZipArchive, ZipWriter};
    use std::io::{Cursor, Read, Write};
    use tempfile::TempDir;

    #[test]
    fn invalid_offset() {
        use super::ZipArchive;

        let reader = ZipArchive::new(Cursor::new(include_bytes!(
            "../tests/data/invalid_offset.zip"
        )));
        assert!(reader.is_err());
    }

    #[test]
    fn invalid_offset2() {
        use super::ZipArchive;

        let reader = ZipArchive::new(Cursor::new(include_bytes!(
            "../tests/data/invalid_offset2.zip"
        )));
        assert!(reader.is_err());
    }

    #[test]
    fn zip64_with_leading_junk() {
        use super::ZipArchive;

        let reader =
            ZipArchive::new(Cursor::new(include_bytes!("../tests/data/zip64_demo.zip"))).unwrap();
        assert_eq!(reader.len(), 1);
    }

    #[test]
    fn zip_contents() {
        use super::ZipArchive;

        let mut reader =
            ZipArchive::new(Cursor::new(include_bytes!("../tests/data/mimetype.zip"))).unwrap();
        assert_eq!(reader.comment(), b"");
        assert_eq!(reader.by_index(0).unwrap().central_header_start(), 77);
    }

    #[test]
    fn zip_read_streaming() {
        use super::read_zipfile_from_stream;

        let mut reader = Cursor::new(include_bytes!("../tests/data/mimetype.zip"));
        loop {
            if read_zipfile_from_stream(&mut reader).unwrap().is_none() {
                break;
            }
        }
    }

    #[test]
    fn zip_clone() {
        use super::ZipArchive;
        use std::io::Read;

        let mut reader1 =
            ZipArchive::new(Cursor::new(include_bytes!("../tests/data/mimetype.zip"))).unwrap();
        let mut reader2 = reader1.clone();

        let mut file1 = reader1.by_index(0).unwrap();
        let mut file2 = reader2.by_index(0).unwrap();

        let t = file1.last_modified().unwrap();
        assert_eq!(
            (
                t.year(),
                t.month(),
                t.day(),
                t.hour(),
                t.minute(),
                t.second()
            ),
            (1980, 1, 1, 0, 0, 0)
        );

        let mut buf1 = [0; 5];
        let mut buf2 = [0; 5];
        let mut buf3 = [0; 5];
        let mut buf4 = [0; 5];

        file1.read_exact(&mut buf1).unwrap();
        file2.read_exact(&mut buf2).unwrap();
        file1.read_exact(&mut buf3).unwrap();
        file2.read_exact(&mut buf4).unwrap();

        assert_eq!(buf1, buf2);
        assert_eq!(buf3, buf4);
        assert_ne!(buf1, buf3);
    }

    #[test]
    fn file_and_dir_predicates() {
        use super::ZipArchive;

        let mut zip = ZipArchive::new(Cursor::new(include_bytes!(
            "../tests/data/files_and_dirs.zip"
        )))
        .unwrap();

        for i in 0..zip.len() {
            let zip_file = zip.by_index(i).unwrap();
            let full_name = zip_file.enclosed_name().unwrap();
            let file_name = full_name.file_name().unwrap().to_str().unwrap();
            assert!(
                (file_name.starts_with("dir") && zip_file.is_dir())
                    || (file_name.starts_with("file") && zip_file.is_file())
            );
        }
    }

    #[test]
    fn zip64_magic_in_filenames() {
        let files = vec![
            include_bytes!("../tests/data/zip64_magic_in_filename_1.zip").to_vec(),
            include_bytes!("../tests/data/zip64_magic_in_filename_2.zip").to_vec(),
            include_bytes!("../tests/data/zip64_magic_in_filename_3.zip").to_vec(),
            include_bytes!("../tests/data/zip64_magic_in_filename_4.zip").to_vec(),
            include_bytes!("../tests/data/zip64_magic_in_filename_5.zip").to_vec(),
        ];
        // Although we don't allow adding files whose names contain the ZIP64 CDB-end or
        // CDB-end-locator signatures, we still read them when they aren't genuinely ambiguous.
        for file in files {
            ZipArchive::new(Cursor::new(file)).unwrap();
        }
    }

    /// test case to ensure we don't preemptively over allocate based on the
    /// declared number of files in the CDE of an invalid zip when the number of
    /// files declared is more than the alleged offset in the CDE
    #[test]
    fn invalid_cde_number_of_files_allocation_smaller_offset() {
        use super::ZipArchive;

        let reader = ZipArchive::new(Cursor::new(include_bytes!(
            "../tests/data/invalid_cde_number_of_files_allocation_smaller_offset.zip"
        )));
        assert!(reader.is_err() || reader.unwrap().is_empty());
    }

    /// test case to ensure we don't preemptively over allocate based on the
    /// declared number of files in the CDE of an invalid zip when the number of
    /// files declared is less than the alleged offset in the CDE
    #[test]
    fn invalid_cde_number_of_files_allocation_greater_offset() {
        use super::ZipArchive;

        let reader = ZipArchive::new(Cursor::new(include_bytes!(
            "../tests/data/invalid_cde_number_of_files_allocation_greater_offset.zip"
        )));
        assert!(reader.is_err());
    }

    #[cfg(feature = "deflate64")]
    #[test]
    fn deflate64_index_out_of_bounds() -> std::io::Result<()> {
        let mut reader = ZipArchive::new(Cursor::new(include_bytes!(
            "../tests/data/raw_deflate64_index_out_of_bounds.zip"
        )))?;
        std::io::copy(&mut reader.by_index(0)?, &mut std::io::sink()).expect_err("Invalid file");
        Ok(())
    }

    #[cfg(feature = "deflate64")]
    #[test]
    fn deflate64_not_enough_space() {
        ZipArchive::new(Cursor::new(include_bytes!(
            "../tests/data/deflate64_issue_25.zip"
        )))
        .expect_err("Invalid file");
    }

    #[cfg(feature = "deflate-flate2")]
    #[test]
    fn test_read_with_data_descriptor() {
        use std::io::Read;

        let mut reader = ZipArchive::new(Cursor::new(include_bytes!(
            "../tests/data/data_descriptor.zip"
        )))
        .unwrap();
        let mut decompressed = [0u8; 16];
        let mut file = reader.by_index(0).unwrap();
        assert_eq!(file.read(&mut decompressed).unwrap(), 12);
    }

    #[test]
    fn test_is_symlink() -> std::io::Result<()> {
        let mut reader = ZipArchive::new(Cursor::new(include_bytes!("../tests/data/symlink.zip")))?;
        assert!(reader.by_index(0)?.is_symlink());
        let tempdir = TempDir::with_prefix("test_is_symlink")?;
        reader.extract(&tempdir)?;
        assert!(tempdir.path().join("bar").is_symlink());
        Ok(())
    }

    #[test]
    #[cfg(feature = "deflate-flate2")]
    fn test_utf8_extra_field() {
        let mut reader =
            ZipArchive::new(Cursor::new(include_bytes!("../tests/data/chinese.zip"))).unwrap();
        reader.by_name("七个房间.txt").unwrap();
    }

    #[test]
    fn test_utf8() {
        let mut reader =
            ZipArchive::new(Cursor::new(include_bytes!("../tests/data/linux-7z.zip"))).unwrap();
        reader.by_name("你好.txt").unwrap();
    }

    #[test]
    fn test_utf8_2() {
        let mut reader = ZipArchive::new(Cursor::new(include_bytes!(
            "../tests/data/windows-7zip.zip"
        )))
        .unwrap();
        reader.by_name("你好.txt").unwrap();
    }

    #[test]
    fn test_64k_files() -> ZipResult<()> {
        let mut writer = ZipWriter::new(Cursor::new(Vec::new()));
        let options = SimpleFileOptions {
            compression_method: Stored,
            ..Default::default()
        };
        for i in 0..=u16::MAX {
            let file_name = format!("{i}.txt");
            writer.start_file(&*file_name, options)?;
            writer.write_all(i.to_string().as_bytes())?;
        }

        let mut reader = ZipArchive::new(writer.finish()?)?;
        for i in 0..=u16::MAX {
            let expected_name = format!("{i}.txt");
            let expected_contents = i.to_string();
            let expected_contents = expected_contents.as_bytes();
            let mut file = reader.by_name(&expected_name)?;
            let mut contents = Vec::with_capacity(expected_contents.len());
            file.read_to_end(&mut contents)?;
            assert_eq!(contents, expected_contents);
            drop(file);
            contents.clear();
            let mut file = reader.by_index(i as usize)?;
            file.read_to_end(&mut contents)?;
            assert_eq!(contents, expected_contents);
        }
        Ok(())
    }

    /// Symlinks being extracted shouldn't be followed out of the destination directory.
    #[test]
    fn test_cannot_symlink_outside_destination() -> ZipResult<()> {
        use std::fs::create_dir;

        let mut writer = ZipWriter::new(Cursor::new(Vec::new()));
        writer.add_symlink("symlink/", "../dest-sibling/", SimpleFileOptions::default())?;
        writer.start_file("symlink/dest-file", SimpleFileOptions::default())?;
        let mut reader = writer.finish_into_readable()?;
        let dest_parent = TempDir::with_prefix("read__test_cannot_symlink_outside_destination")?;
        let dest_sibling = dest_parent.path().join("dest-sibling");
        create_dir(&dest_sibling)?;
        let dest = dest_parent.path().join("dest");
        create_dir(&dest)?;
        assert!(reader.extract(dest).is_err());
        assert!(!dest_sibling.join("dest-file").exists());
        Ok(())
    }

    #[test]
    fn test_can_create_destination() -> ZipResult<()> {
        let mut reader =
            ZipArchive::new(Cursor::new(include_bytes!("../tests/data/mimetype.zip")))?;
        let dest = TempDir::with_prefix("read__test_can_create_destination")?;
        reader.extract(&dest)?;
        assert!(dest.path().join("mimetype").exists());
        Ok(())
    }

    #[test]
    fn test_central_directory_not_at_end() -> ZipResult<()> {
        let mut reader = ZipArchive::new(Cursor::new(include_bytes!("../tests/data/omni.ja")))?;
        let mut file = reader.by_name("chrome.manifest")?;
        let mut contents = String::new();
        file.read_to_string(&mut contents)?; // ensures valid UTF-8
        assert!(!contents.is_empty(), "chrome.manifest should not be empty");
        drop(file);
        for i in 0..reader.len() {
            let mut file = reader.by_index(i)?;
            // Attempt to read a small portion or all of each file to ensure it's accessible
            let mut buffer = Vec::new();
            file.read_to_end(&mut buffer)?;
            assert_eq!(
                buffer.len(),
                file.size() as usize,
                "File size mismatch for {}",
                file.name()
            );
        }
        Ok(())
    }
}<|MERGE_RESOLUTION|>--- conflicted
+++ resolved
@@ -1941,7 +1941,7 @@
 /// to read the stream. This is due to the design choice of the ZIP format, placing the file
 /// index at the end of a ZIP file. When reading it incrementally different files may be seen,
 /// which are not listed in the file index.
-pub fn read_zipfile_from_stream<'a, R: Read>(reader: &'a mut R) -> ZipResult<Option<ZipFile<'_, R>>> {
+pub fn read_zipfile_from_stream<R: Read>(reader: &mut R) -> ZipResult<Option<ZipFile<'_, R>>> {
 
 
     let block = read_local_fileblock(reader)?;
@@ -2008,7 +2008,6 @@
     true
 }
 
-<<<<<<< HEAD
 fn read_local_fileblock<R: Read>(reader: &mut R) -> ZipResult<Option<ZipLocalEntryBlockAndFields>> {
     // We can't use the typical ::parse() method, as we follow separate code paths depending on the
     // "magic" value (since the magic value will be from the central directory header if we've
@@ -2280,7 +2279,8 @@
     reader: &mut S,
 ) -> ZipResult<Option<usize>> {
     advance_stream_to_next_magic_start(reader, spec::Magic::LOCAL_FILE_HEADER_SIGNATURE)
-=======
+}
+
 #[cfg(feature = "chrono")]
 /// Generate a `SystemTime` from a `DateTime`.
 fn datetime_to_systemtime(datetime: &DateTime) -> Option<std::time::SystemTime> {
@@ -2308,7 +2308,6 @@
         }
     }
     None
->>>>>>> 6423fee1
 }
 
 #[cfg(test)]
