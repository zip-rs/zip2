--- conflicted
+++ resolved
@@ -8,14 +8,10 @@
 use crate::extra_fields::{ExtendedTimestamp, ExtraField};
 use crate::read::zip_archive::{Shared, SharedBuilder};
 use crate::result::{ZipError, ZipResult};
-<<<<<<< HEAD
-use crate::spec::{self, FixedSizeBlock, Pod, Zip32CDEBlock, Zip32CentralDirectoryEnd, ZIP64_ENTRY_THR, Zip64CentralDirectoryEnd};
-=======
 use crate::spec::{
     self, FixedSizeBlock, Pod, Zip32CentralDirectoryEnd, Zip64CDELocatorBlock,
     Zip64CentralDirectoryEnd, ZIP64_ENTRY_THR,
 };
->>>>>>> 2759f9e0
 use crate::types::{
     AesMode, AesVendorVersion, DateTime, System, ZipCentralEntryBlock, ZipFileData,
     ZipLocalEntryBlock,
@@ -566,13 +562,7 @@
                 let mut offset = cde_start_pos
                     .checked_sub(footer.central_directory_size as u64)
                     .and_then(|x| x.checked_sub(footer.central_directory_offset as u64))
-<<<<<<< HEAD
-                    .ok_or(InvalidArchive(
-                        "Invalid central directory size or offset",
-                    ))?;
-=======
                     .ok_or(InvalidArchive("Invalid central directory size or offset"))?;
->>>>>>> 2759f9e0
 
                 if config.archive_offset == ArchiveOffset::Detect {
                     // Check whether the archive offset makes sense by peeking at the directory start. If it
@@ -618,28 +608,18 @@
     fn get_directory_info_zip64(
         config: &Config,
         reader: &mut R,
-<<<<<<< HEAD
-        footer: &Zip32CentralDirectoryEnd,
-=======
->>>>>>> 2759f9e0
         cde_start_pos: u64,
     ) -> ZipResult<Vec<ZipResult<CentralDirectoryInfo>>> {
         // See if there's a ZIP64 footer. The ZIP64 locator if present will
         // have its signature 20 bytes in front of the standard footer. The
         // standard footer, in turn, is 22+N bytes large, where N is the
         // comment length. Therefore:
-<<<<<<< HEAD
-        /* TODO: compute this from constant sizes and offsets! */
-        reader.seek(SeekFrom::End(
-            -((size_of::<Zip64CentralDirectoryEnd>() + size_of::<Zip32CDEBlock>() + footer.zip_file_comment.len()) as i64),
-=======
         reader.seek(SeekFrom::Start(
             cde_start_pos
                 .checked_sub(size_of::<Zip64CDELocatorBlock>() as u64)
                 .ok_or(InvalidArchive(
                     "No room for ZIP64 locator before central directory end",
                 ))?,
->>>>>>> 2759f9e0
         ))?;
         let locator64 = spec::Zip64CentralDirectoryEndLocator::parse(reader)?;
 
@@ -653,15 +633,10 @@
         // ZIP comment data.
 
         let search_upper_bound = cde_start_pos
-<<<<<<< HEAD
-            .checked_sub((size_of::<Zip64CentralDirectoryEnd>()
-                + size_of::<spec::Zip64CentralDirectoryEndLocator>()) as u64)
-=======
             .checked_sub(
                 (size_of::<Zip64CentralDirectoryEnd>()
-                    + size_of::<spec::Zip64CentralDirectoryEndLocator>()) as u64,
+                + size_of::<spec::Zip64CentralDirectoryEndLocator>()) as u64,
             )
->>>>>>> 2759f9e0
             .ok_or(InvalidArchive(
                 "File cannot contain ZIP64 central directory end",
             ))?;
