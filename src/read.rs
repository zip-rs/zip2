--- conflicted
+++ resolved
@@ -11,12 +11,8 @@
 use crate::types::{AesMode, AesVendorVersion, DateTime, System, ZipFileData};
 use crate::zipcrypto::{ZipCryptoReader, ZipCryptoReaderValid, ZipCryptoValidator};
 use byteorder::{LittleEndian, ReadBytesExt};
-<<<<<<< HEAD
+use cfg_if::cfg_if;
 use std::borrow::{Borrow, Cow};
-=======
-use cfg_if::cfg_if;
-use std::borrow::Cow;
->>>>>>> f755697e
 use std::collections::HashMap;
 use std::io::{self, prelude::*};
 use std::ops::Deref;
@@ -127,16 +123,7 @@
     }
 
     /// Returns `true` if the data is encrypted using AE2.
-<<<<<<< HEAD
     pub const fn is_ae2_encrypted(&self) -> bool {
-        #[cfg(feature = "aes-crypto")]
-        return matches!(
-            self,
-            CryptoReader::Aes {
-                vendor_version: AesVendorVersion::Ae2,
-                ..
-=======
-    pub fn is_ae2_encrypted(&self) -> bool {
         cfg_if! {
             if #[cfg(feature = "aes-crypto")] {
                 return matches!(
@@ -148,7 +135,6 @@
                 );
             } else {
                 false
->>>>>>> f755697e
             }
         }
     }
@@ -269,18 +255,10 @@
 
     let reader = match (password, aes_info) {
         (Some(password), Some((aes_mode, vendor_version))) => {
-<<<<<<< HEAD
-            match AesReader::new(reader, aes_mode, compressed_size).validate(password)? {
-                None => return Err(InvalidPassword),
-                Some(r) => CryptoReader::Aes {
-                    reader: r,
-                    vendor_version,
-                },
-=======
             cfg_if! {
                 if #[cfg(feature = "aes-crypto")] {
                     match AesReader::new(reader, aes_mode, compressed_size).validate(password)? {
-                        None => return Ok(Err(InvalidPassword)),
+                        None => return Err(InvalidPassword),
                         Some(r) => CryptoReader::Aes {
                             reader: r,
                             vendor_version,
@@ -291,7 +269,6 @@
                         "AES encrypted files cannot be decrypted without the aes-crypto feature.",
                     ))
                 }
->>>>>>> f755697e
             }
         }
         (Some(password), None) => {
