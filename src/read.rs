//! Types for reading ZIP archives

#[cfg(feature = "aes-crypto")]
use crate::aes::{AesReader, AesReaderValid};
use crate::compression::{CompressionMethod, Decompressor};
use crate::cp437::FromCp437;
use crate::crc32::Crc32Reader;
use crate::extra_fields::{ExtendedTimestamp, ExtraField};
use crate::read::zip_archive::{Shared, SharedBuilder};
use crate::result::{ZipError, ZipResult};
use crate::spec::{
    self, FixedSizeBlock, Pod, Zip32CentralDirectoryEnd, Zip64CDELocatorBlock,
    Zip64CentralDirectoryEnd, ZIP64_ENTRY_THR,
};
use crate::types::{
    AesMode, AesVendorVersion, DateTime, System, ZipCentralEntryBlock, ZipFileData,
    ZipLocalEntryBlock,
};
use crate::zipcrypto::{ZipCryptoReader, ZipCryptoReaderValid, ZipCryptoValidator};
use indexmap::IndexMap;
use std::borrow::Cow;
use std::ffi::OsString;
use std::fs::create_dir_all;
use std::io::{self, copy, prelude::*, sink, SeekFrom};
use std::mem;
use std::mem::size_of;
use std::ops::Deref;
use std::path::{Path, PathBuf};
use std::rc::Rc;
use std::sync::{Arc, OnceLock};

mod config;

pub use config::*;

/// Provides high level API for reading from a stream.
pub(crate) mod stream;

#[cfg(feature = "lzma")]
pub(crate) mod lzma;

#[cfg(feature = "xz")]
pub(crate) mod xz;

// Put the struct declaration in a private module to convince rustdoc to display ZipArchive nicely
pub(crate) mod zip_archive {
    use indexmap::IndexMap;
    use std::sync::Arc;

    /// Extract immutable data from `ZipArchive` to make it cheap to clone
    #[derive(Debug)]
    pub(crate) struct Shared {
        pub(crate) files: IndexMap<Box<str>, super::ZipFileData>,
        pub(super) offset: u64,
        pub(super) dir_start: u64,
        // This isn't yet used anywhere, but it is here for use cases in the future.
        #[allow(dead_code)]
        pub(super) config: super::Config,
    }

    #[derive(Debug)]
    pub(crate) struct SharedBuilder {
        pub(crate) files: Vec<super::ZipFileData>,
        pub(super) offset: u64,
        pub(super) dir_start: u64,
        // This isn't yet used anywhere, but it is here for use cases in the future.
        #[allow(dead_code)]
        pub(super) config: super::Config,
    }

    impl SharedBuilder {
        pub fn build(self) -> Shared {
            let mut index_map = IndexMap::with_capacity(self.files.len());
            self.files.into_iter().for_each(|file| {
                index_map.insert(file.file_name.clone(), file);
            });
            Shared {
                files: index_map,
                offset: self.offset,
                dir_start: self.dir_start,
                config: self.config,
            }
        }
    }

    /// ZIP archive reader
    ///
    /// At the moment, this type is cheap to clone if this is the case for the
    /// reader it uses. However, this is not guaranteed by this crate and it may
    /// change in the future.
    ///
    /// ```no_run
    /// use std::io::prelude::*;
    /// fn list_zip_contents(reader: impl Read + Seek) -> zip::result::ZipResult<()> {
    ///     use zip::HasZipMetadata;
    ///     let mut zip = zip::ZipArchive::new(reader)?;
    ///
    ///     for i in 0..zip.len() {
    ///         let mut file = zip.by_index(i)?;
    ///         println!("Filename: {}", file.name());
    ///         std::io::copy(&mut file, &mut std::io::stdout())?;
    ///     }
    ///
    ///     Ok(())
    /// }
    /// ```
    #[derive(Clone, Debug)]
    pub struct ZipArchive<R> {
        pub(super) reader: R,
        pub(super) shared: Arc<Shared>,
        pub(super) comment: Arc<[u8]>,
    }
}

#[cfg(feature = "aes-crypto")]
use crate::aes::PWD_VERIFY_LENGTH;
use crate::extra_fields::UnicodeExtraField;
use crate::result::ZipError::{InvalidArchive, InvalidPassword};
use crate::spec::is_dir;
use crate::types::ffi::S_IFLNK;
use crate::unstable::{path_to_string, LittleEndianReadExt};
pub use zip_archive::ZipArchive;

#[allow(clippy::large_enum_variant)]
pub(crate) enum CryptoReader<'a> {
    Plaintext(io::Take<&'a mut dyn Read>),
    ZipCrypto(ZipCryptoReaderValid<io::Take<&'a mut dyn Read>>),
    #[cfg(feature = "aes-crypto")]
    Aes {
        reader: AesReaderValid<io::Take<&'a mut dyn Read>>,
        vendor_version: AesVendorVersion,
    },
}

impl Read for CryptoReader<'_> {
    fn read(&mut self, buf: &mut [u8]) -> io::Result<usize> {
        match self {
            CryptoReader::Plaintext(r) => r.read(buf),
            CryptoReader::ZipCrypto(r) => r.read(buf),
            #[cfg(feature = "aes-crypto")]
            CryptoReader::Aes { reader: r, .. } => r.read(buf),
        }
    }

    fn read_to_end(&mut self, buf: &mut Vec<u8>) -> io::Result<usize> {
        match self {
            CryptoReader::Plaintext(r) => r.read_to_end(buf),
            CryptoReader::ZipCrypto(r) => r.read_to_end(buf),
            #[cfg(feature = "aes-crypto")]
            CryptoReader::Aes { reader: r, .. } => r.read_to_end(buf),
        }
    }

    fn read_to_string(&mut self, buf: &mut String) -> io::Result<usize> {
        match self {
            CryptoReader::Plaintext(r) => r.read_to_string(buf),
            CryptoReader::ZipCrypto(r) => r.read_to_string(buf),
            #[cfg(feature = "aes-crypto")]
            CryptoReader::Aes { reader: r, .. } => r.read_to_string(buf),
        }
    }
}

impl<'a> CryptoReader<'a> {
    /// Consumes this decoder, returning the underlying reader.
    pub fn into_inner(self) -> io::Take<&'a mut dyn Read> {
        match self {
            CryptoReader::Plaintext(r) => r,
            CryptoReader::ZipCrypto(r) => r.into_inner(),
            #[cfg(feature = "aes-crypto")]
            CryptoReader::Aes { reader: r, .. } => r.into_inner(),
        }
    }

    /// Returns `true` if the data is encrypted using AE2.
    pub const fn is_ae2_encrypted(&self) -> bool {
        #[cfg(feature = "aes-crypto")]
        return matches!(
            self,
            CryptoReader::Aes {
                vendor_version: AesVendorVersion::Ae2,
                ..
            }
        );
        #[cfg(not(feature = "aes-crypto"))]
        false
    }
}

#[cold]
fn invalid_state<T>() -> io::Result<T> {
    Err(io::Error::new(
        io::ErrorKind::Other,
        "ZipFileReader was in an invalid state",
    ))
}

pub(crate) enum ZipFileReader<'a> {
    NoReader,
    Raw(io::Take<&'a mut dyn Read>),
    Compressed(Box<Crc32Reader<Decompressor<io::BufReader<CryptoReader<'a>>>>>),
}

impl Read for ZipFileReader<'_> {
    fn read(&mut self, buf: &mut [u8]) -> io::Result<usize> {
        match self {
            ZipFileReader::NoReader => invalid_state(),
            ZipFileReader::Raw(r) => r.read(buf),
            ZipFileReader::Compressed(r) => r.read(buf),
        }
    }

    fn read_exact(&mut self, buf: &mut [u8]) -> io::Result<()> {
        match self {
            ZipFileReader::NoReader => invalid_state(),
            ZipFileReader::Raw(r) => r.read_exact(buf),
            ZipFileReader::Compressed(r) => r.read_exact(buf),
        }
    }

    fn read_to_end(&mut self, buf: &mut Vec<u8>) -> io::Result<usize> {
        match self {
            ZipFileReader::NoReader => invalid_state(),
            ZipFileReader::Raw(r) => r.read_to_end(buf),
            ZipFileReader::Compressed(r) => r.read_to_end(buf),
        }
    }

    fn read_to_string(&mut self, buf: &mut String) -> io::Result<usize> {
        match self {
            ZipFileReader::NoReader => invalid_state(),
            ZipFileReader::Raw(r) => r.read_to_string(buf),
            ZipFileReader::Compressed(r) => r.read_to_string(buf),
        }
    }
}

impl<'a> ZipFileReader<'a> {
    fn into_inner(self) -> io::Result<io::Take<&'a mut dyn Read>> {
        match self {
            ZipFileReader::NoReader => invalid_state(),
            ZipFileReader::Raw(r) => Ok(r),
            ZipFileReader::Compressed(r) => {
                Ok(r.into_inner().into_inner().into_inner().into_inner())
            }
        }
    }
}

/// A struct for reading a zip file
pub struct ZipFile<'a> {
    pub(crate) data: Cow<'a, ZipFileData>,
    pub(crate) reader: ZipFileReader<'a>,
}

/// A struct for reading and seeking a zip file
pub struct ZipFileSeek<'a, R> {
    data: Cow<'a, ZipFileData>,
    reader: ZipFileSeekReader<'a, R>,
}

enum ZipFileSeekReader<'a, R> {
    Raw(SeekableTake<'a, R>),
}

struct SeekableTake<'a, R> {
    inner: &'a mut R,
    inner_starting_offset: u64,
    length: u64,
    current_offset: u64,
}

impl<'a, R: Seek> SeekableTake<'a, R> {
    pub fn new(inner: &'a mut R, length: u64) -> io::Result<Self> {
        let inner_starting_offset = inner.stream_position()?;
        Ok(Self {
            inner,
            inner_starting_offset,
            length,
            current_offset: 0,
        })
    }
}

impl<R: Seek> Seek for SeekableTake<'_, R> {
    fn seek(&mut self, pos: SeekFrom) -> io::Result<u64> {
        let offset = match pos {
            SeekFrom::Start(offset) => Some(offset),
            SeekFrom::End(offset) => self.length.checked_add_signed(offset),
            SeekFrom::Current(offset) => self.current_offset.checked_add_signed(offset),
        };
        match offset {
            None => Err(io::Error::new(
                io::ErrorKind::InvalidInput,
                "invalid seek to a negative or overflowing position",
            )),
            Some(offset) => {
                let clamped_offset = std::cmp::min(self.length, offset);
                let new_inner_offset = self
                    .inner
                    .seek(SeekFrom::Start(self.inner_starting_offset + clamped_offset))?;
                self.current_offset = new_inner_offset - self.inner_starting_offset;
                Ok(new_inner_offset)
            }
        }
    }
}

impl<R: Read> Read for SeekableTake<'_, R> {
    fn read(&mut self, buf: &mut [u8]) -> io::Result<usize> {
        let written = self
            .inner
            .take(self.length - self.current_offset)
            .read(buf)?;
        self.current_offset += written as u64;
        Ok(written)
    }
}

pub(crate) fn find_content<'a>(
    data: &ZipFileData,
    reader: &'a mut (impl Read + Seek),
) -> ZipResult<io::Take<&'a mut dyn Read>> {
    // TODO: use .get_or_try_init() once stabilized to provide a closure returning a Result!
    let data_start = match data.data_start.get() {
        Some(data_start) => *data_start,
        None => find_data_start(data, reader)?,
    };

    reader.seek(SeekFrom::Start(data_start))?;
    Ok((reader as &mut dyn Read).take(data.compressed_size))
}

fn find_content_seek<'a, R: Read + Seek>(
    data: &ZipFileData,
    reader: &'a mut R,
) -> ZipResult<SeekableTake<'a, R>> {
    // Parse local header
    let data_start = find_data_start(data, reader)?;
    reader.seek(SeekFrom::Start(data_start))?;

    // Explicit Ok and ? are needed to convert io::Error to ZipError
    Ok(SeekableTake::new(reader, data.compressed_size)?)
}

fn find_data_start(
    data: &ZipFileData,
    reader: &mut (impl Read + Seek + Sized),
) -> Result<u64, ZipError> {
    // Go to start of data.
    reader.seek(SeekFrom::Start(data.header_start))?;

    // Parse static-sized fields and check the magic value.
    let block = ZipLocalEntryBlock::parse(reader)?;

    // Calculate the end of the local header from the fields we just parsed.
    let variable_fields_len =
        // Each of these fields must be converted to u64 before adding, as the result may
        // easily overflow a u16.
        block.file_name_length as u64 + block.extra_field_length as u64;
    let data_start =
        data.header_start + size_of::<ZipLocalEntryBlock>() as u64 + variable_fields_len;
    // Set the value so we don't have to read it again.
    match data.data_start.set(data_start) {
        Ok(()) => (),
        // If the value was already set in the meantime, ensure it matches (this is probably
        // unnecessary).
        Err(_) => {
            debug_assert_eq!(*data.data_start.get().unwrap(), data_start);
        }
    }
    Ok(data_start)
}

#[allow(clippy::too_many_arguments)]
pub(crate) fn make_crypto_reader<'a>(
    data: &ZipFileData,
    reader: io::Take<&'a mut dyn Read>,
    password: Option<&[u8]>,
    aes_info: Option<(AesMode, AesVendorVersion, CompressionMethod)>,
) -> ZipResult<CryptoReader<'a>> {
    #[allow(deprecated)]
    {
        if let CompressionMethod::Unsupported(_) = data.compression_method {
            return unsupported_zip_error("Compression method not supported");
        }
    }

    let reader = match (password, aes_info) {
        #[cfg(not(feature = "aes-crypto"))]
        (Some(_), Some(_)) => {
            return Err(ZipError::UnsupportedArchive(
                "AES encrypted files cannot be decrypted without the aes-crypto feature.",
            ))
        }
        #[cfg(feature = "aes-crypto")]
        (Some(password), Some((aes_mode, vendor_version, _))) => CryptoReader::Aes {
            reader: AesReader::new(reader, aes_mode, data.compressed_size).validate(password)?,
            vendor_version,
        },
        (Some(password), None) => {
            let mut last_modified_time = data.last_modified_time;
            if !data.using_data_descriptor {
                last_modified_time = None;
            }
            let validator = if let Some(last_modified_time) = last_modified_time {
                ZipCryptoValidator::InfoZipMsdosTime(last_modified_time.timepart())
            } else {
                ZipCryptoValidator::PkzipCrc32(data.crc32)
            };
            CryptoReader::ZipCrypto(ZipCryptoReader::new(reader, password).validate(validator)?)
        }
        (None, Some(_)) => return Err(InvalidPassword),
        (None, None) => CryptoReader::Plaintext(reader),
    };
    Ok(reader)
}

pub(crate) fn make_reader(
    compression_method: CompressionMethod,
    crc32: u32,
    reader: CryptoReader,
) -> ZipResult<ZipFileReader> {
    let ae2_encrypted = reader.is_ae2_encrypted();

    Ok(ZipFileReader::Compressed(Box::new(Crc32Reader::new(
        Decompressor::new(io::BufReader::new(reader), compression_method)?,
        crc32,
        ae2_encrypted,
    ))))
}

#[derive(Debug)]
pub(crate) struct CentralDirectoryInfo {
    pub(crate) archive_offset: u64,
    pub(crate) directory_start: u64,
    pub(crate) cde_position: u64,
    pub(crate) number_of_files: usize,
    pub(crate) disk_number: u32,
    pub(crate) disk_with_central_directory: u32,
    pub(crate) is_zip64: bool,
}

impl<R> ZipArchive<R> {
    pub(crate) fn from_finalized_writer(
        files: IndexMap<Box<str>, ZipFileData>,
        comment: Box<[u8]>,
        reader: R,
        central_start: u64,
    ) -> ZipResult<Self> {
        let initial_offset = match files.first() {
            Some((_, file)) => file.header_start,
            None => central_start,
        };
        let shared = Arc::new(Shared {
            files,
            offset: initial_offset,
            dir_start: central_start,
            config: Config {
                archive_offset: ArchiveOffset::Known(initial_offset),
            },
        });
        Ok(Self {
            reader,
            shared,
            comment: comment.into(),
        })
    }

    /// Total size of the files in the archive, if it can be known. Doesn't include directories or
    /// metadata.
    pub fn decompressed_size(&self) -> Option<u128> {
        let mut total = 0u128;
        for file in self.shared.files.values() {
            if file.using_data_descriptor {
                return None;
            }
            total = total.checked_add(file.uncompressed_size as u128)?;
        }
        Some(total)
    }
}

impl<R: Read + Seek> ZipArchive<R> {
    pub(crate) fn merge_contents<W: Write + Seek>(
        &mut self,
        mut w: W,
    ) -> ZipResult<IndexMap<Box<str>, ZipFileData>> {
        if self.shared.files.is_empty() {
            return Ok(IndexMap::new());
        }
        let mut new_files = self.shared.files.clone();
        /* The first file header will probably start at the beginning of the file, but zip doesn't
         * enforce that, and executable zips like PEX files will have a shebang line so will
         * definitely be greater than 0.
         *
         * assert_eq!(0, new_files[0].header_start); // Avoid this.
         */

        let first_new_file_header_start = w.stream_position()?;

        /* Push back file header starts for all entries in the covered files. */
        new_files.values_mut().try_for_each(|f| {
            /* This is probably the only really important thing to change. */
            f.header_start = f
                .header_start
                .checked_add(first_new_file_header_start)
                .ok_or(InvalidArchive(
                    "new header start from merge would have been too large",
                ))?;
            /* This is only ever used internally to cache metadata lookups (it's not part of the
             * zip spec), and 0 is the sentinel value. */
            f.central_header_start = 0;
            /* This is an atomic variable so it can be updated from another thread in the
             * implementation (which is good!). */
            if let Some(old_data_start) = f.data_start.take() {
                let new_data_start = old_data_start
                    .checked_add(first_new_file_header_start)
                    .ok_or(InvalidArchive(
                        "new data start from merge would have been too large",
                    ))?;
                f.data_start.get_or_init(|| new_data_start);
            }
            Ok::<_, ZipError>(())
        })?;

        /* Rewind to the beginning of the file.
         *
         * NB: we *could* decide to start copying from new_files[0].header_start instead, which
         * would avoid copying over e.g. any pex shebangs or other file contents that start before
         * the first zip file entry. However, zip files actually shouldn't care about garbage data
         * in *between* real entries, since the central directory header records the correct start
         * location of each, and keeping track of that math is more complicated logic that will only
         * rarely be used, since most zips that get merged together are likely to be produced
         * specifically for that purpose (and therefore are unlikely to have a shebang or other
         * preface). Finally, this preserves any data that might actually be useful.
         */
        self.reader.rewind()?;
        /* Find the end of the file data. */
        let length_to_read = self.shared.dir_start;
        /* Produce a Read that reads bytes up until the start of the central directory header.
         * This "as &mut dyn Read" trick is used elsewhere to avoid having to clone the underlying
         * handle, which it really shouldn't need to anyway. */
        let mut limited_raw = (&mut self.reader as &mut dyn Read).take(length_to_read);
        /* Copy over file data from source archive directly. */
        io::copy(&mut limited_raw, &mut w)?;

        /* Return the files we've just written to the data stream. */
        Ok(new_files)
    }

    fn get_directory_info_zip32(
        config: &Config,
        reader: &mut R,
        footer: &Zip32CentralDirectoryEnd,
        cde_start_pos: u64,
    ) -> ZipResult<CentralDirectoryInfo> {
        let archive_offset = match config.archive_offset {
            ArchiveOffset::Known(n) => n,
            ArchiveOffset::FromCentralDirectory | ArchiveOffset::Detect => {
                // Some zip files have data prepended to them, resulting in the
                // offsets all being too small. Get the amount of error by comparing
                // the actual file position we found the CDE at with the offset
                // recorded in the CDE.
                let mut offset = cde_start_pos
                    .checked_sub(footer.central_directory_size as u64)
                    .and_then(|x| x.checked_sub(footer.central_directory_offset as u64))
                    .ok_or(InvalidArchive("Invalid central directory size or offset"))?;

                if config.archive_offset == ArchiveOffset::Detect {
                    // Check whether the archive offset makes sense by peeking at the directory start. If it
                    // doesn't, fall back to using no archive offset. This supports zips with the central
                    // directory entries somewhere other than directly preceding the end of central directory.
                    reader.seek(SeekFrom::Start(
                        offset + footer.central_directory_offset as u64,
                    ))?;
                    let mut buf = [0; 4];
                    reader.read_exact(&mut buf)?;
                    if spec::Magic::from_le_bytes(buf)
                        != spec::Magic::CENTRAL_DIRECTORY_HEADER_SIGNATURE
                    {
                        offset = 0;
                    }
                }

                offset
            }
        };

        let directory_start = footer.central_directory_offset as u64 + archive_offset;
        let number_of_files = footer.number_of_files_on_this_disk as usize;
        Ok(CentralDirectoryInfo {
            archive_offset,
            directory_start,
            number_of_files,
            disk_number: footer.disk_number as u32,
            disk_with_central_directory: footer.disk_with_central_directory as u32,
            cde_position: cde_start_pos,
            is_zip64: false,
        })
    }

    const fn order_lower_upper_bounds(a: u64, b: u64) -> (u64, u64) {
        if a > b {
            (b, a)
        } else {
            (a, b)
        }
    }

    fn get_directory_info_zip64(
        config: &Config,
        reader: &mut R,
        cde_start_pos: u64,
    ) -> ZipResult<Vec<ZipResult<CentralDirectoryInfo>>> {
        // See if there's a ZIP64 footer. The ZIP64 locator if present will
        // have its signature 20 bytes in front of the standard footer. The
        // standard footer, in turn, is 22+N bytes large, where N is the
        // comment length. Therefore:
        reader.seek(SeekFrom::Start(
            cde_start_pos
                .checked_sub(size_of::<Zip64CDELocatorBlock>() as u64)
                .ok_or(InvalidArchive(
                    "No room for ZIP64 locator before central directory end",
                ))?,
        ))?;
        let locator64 = spec::Zip64CentralDirectoryEndLocator::parse(reader)?;

        // We need to reassess `archive_offset`. We know where the ZIP64
        // central-directory-end structure *should* be, but unfortunately we
        // don't know how to precisely relate that location to our current
        // actual offset in the file, since there may be junk at its
        // beginning. Therefore we need to perform another search, as in
        // read::Zip32CentralDirectoryEnd::find_and_parse, except now we search
        // forward. There may be multiple results because of Zip64 central-directory signatures in
        // ZIP comment data.

        let search_upper_bound = cde_start_pos
            .checked_sub(
                (size_of::<Zip64CentralDirectoryEnd>()
                    + size_of::<spec::Zip64CentralDirectoryEndLocator>()) as u64,
            )
            .ok_or(InvalidArchive(
                "File cannot contain ZIP64 central directory end",
            ))?;

        let (lower, upper) = Self::order_lower_upper_bounds(
            locator64.end_of_central_directory_offset,
            search_upper_bound,
        );

        let search_results = Zip64CentralDirectoryEnd::find_and_parse(reader, lower, upper)?;
        let results: Vec<ZipResult<CentralDirectoryInfo>> =
            search_results.into_iter().map(|(footer64, archive_offset)| {
                let archive_offset = match config.archive_offset {
                    ArchiveOffset::Known(n) => n,
                    ArchiveOffset::FromCentralDirectory => archive_offset,
                    ArchiveOffset::Detect => {
                        archive_offset.checked_add(footer64.central_directory_offset)
                            .and_then(|start| {
                                // Check whether the archive offset makes sense by peeking at the directory start.
                                //
                                // If any errors occur or no header signature is found, fall back to no offset to see if that works.
                                reader.seek(SeekFrom::Start(start)).ok()?;
                                let mut buf = [0; 4];
                                reader.read_exact(&mut buf).ok()?;
                                if spec::Magic::from_le_bytes(buf) != spec::Magic::CENTRAL_DIRECTORY_HEADER_SIGNATURE {
                                    None
                                } else {
                                    Some(archive_offset)
                                }
                            })
                        .unwrap_or(0)
                    }
                };
                let directory_start = footer64
                    .central_directory_offset
                    .checked_add(archive_offset)
                    .ok_or(InvalidArchive(
                        "Invalid central directory size or offset",
                    ))?;
                if directory_start > search_upper_bound {
                    Err(InvalidArchive(
                        "Invalid central directory size or offset",
                    ))
                } else if footer64.number_of_files_on_this_disk > footer64.number_of_files {
                    Err(InvalidArchive(
                        "ZIP64 footer indicates more files on this disk than in the whole archive",
                    ))
                } else if footer64.version_needed_to_extract > footer64.version_made_by {
                    Err(InvalidArchive(
                        "ZIP64 footer indicates a new version is needed to extract this archive than the \
                         version that wrote it",
                    ))
                } else {
                    Ok(CentralDirectoryInfo {
                        archive_offset,
                        directory_start,
                        number_of_files: footer64.number_of_files as usize,
                        disk_number: footer64.disk_number,
                        disk_with_central_directory: footer64.disk_with_central_directory,
                        cde_position: cde_start_pos,
                        is_zip64: true,
                    })
                }
            }).collect();
        Ok(results)
    }

    /// Get the directory start offset and number of files. This is done in a
    /// separate function to ease the control flow design.
    pub(crate) fn get_metadata(
        config: Config,
        reader: &mut R,
    ) -> ZipResult<(Zip32CentralDirectoryEnd, Shared)> {
        let mut invalid_errors_32 = Vec::new();
        let mut unsupported_errors_32 = Vec::new();
        let mut invalid_errors_64 = Vec::new();
        let mut unsupported_errors_64 = Vec::new();
        let mut ok_results = Vec::new();
        let cde_locations = Zip32CentralDirectoryEnd::find_and_parse(reader)?;
        cde_locations
            .into_vec()
            .into_iter()
            .for_each(|(footer, cde_start_pos)| {
                let zip32_result =
                    Self::get_directory_info_zip32(&config, reader, &footer, cde_start_pos);
                Self::sort_result(
                    zip32_result,
                    &mut invalid_errors_32,
                    &mut unsupported_errors_32,
                    &mut ok_results,
                    &footer,
                );
                let mut inner_results = Vec::with_capacity(1);
                // Check if file has a zip64 footer
                let zip64_vec_result =
                    Self::get_directory_info_zip64(&config, reader, cde_start_pos);
                Self::sort_result(
                    zip64_vec_result,
                    &mut invalid_errors_64,
                    &mut unsupported_errors_64,
                    &mut inner_results,
                    &(),
                );
                inner_results.into_iter().for_each(|(_, results)| {
                    results.into_iter().for_each(|result| {
                        Self::sort_result(
                            result,
                            &mut invalid_errors_64,
                            &mut unsupported_errors_64,
                            &mut ok_results,
                            &footer,
                        );
                    });
                });
            });
        ok_results.sort_by_key(|(_, result)| {
            (
                u64::MAX - result.cde_position, // try the last one first
                !result.is_zip64,               // try ZIP64 first
            )
        });
        let mut best_result = None;
        for (footer, result) in ok_results {
            let mut inner_result = Vec::with_capacity(1);
            let is_zip64 = result.is_zip64;
            Self::sort_result(
                Self::read_central_header(result, config, reader),
                if is_zip64 {
                    &mut invalid_errors_64
                } else {
                    &mut invalid_errors_32
                },
                if is_zip64 {
                    &mut unsupported_errors_64
                } else {
                    &mut unsupported_errors_32
                },
                &mut inner_result,
                &(),
            );
            if let Some((_, shared)) = inner_result.into_iter().next() {
                if shared.files.len() == footer.number_of_files as usize
                    || (is_zip64 && footer.number_of_files == ZIP64_ENTRY_THR as u16)
                {
                    best_result = Some((footer, shared));
                    break;
                } else {
                    if is_zip64 {
                        &mut invalid_errors_64
                    } else {
                        &mut invalid_errors_32
                    }
                    .push(InvalidArchive("wrong number of files"))
                }
            }
        }
        let Some((footer, shared)) = best_result else {
            return Err(unsupported_errors_32
                .into_iter()
                .chain(unsupported_errors_64)
                .chain(invalid_errors_32)
                .chain(invalid_errors_64)
                .next()
                .unwrap());
        };
        reader.seek(SeekFrom::Start(shared.dir_start))?;
        Ok((Rc::try_unwrap(footer).unwrap(), shared.build()))
    }

    fn read_central_header(
        dir_info: CentralDirectoryInfo,
        config: Config,
        reader: &mut R,
    ) -> Result<SharedBuilder, ZipError> {
        // If the parsed number of files is greater than the offset then
        // something fishy is going on and we shouldn't trust number_of_files.
        let file_capacity = if dir_info.number_of_files > dir_info.directory_start as usize {
            0
        } else {
            dir_info.number_of_files
        };
        if dir_info.disk_number != dir_info.disk_with_central_directory {
            return unsupported_zip_error("Support for multi-disk files is not implemented");
        }
        let mut files = Vec::with_capacity(file_capacity);
        reader.seek(SeekFrom::Start(dir_info.directory_start))?;
        for _ in 0..dir_info.number_of_files {
            let file = central_header_to_zip_file(reader, dir_info.archive_offset)?;
            files.push(file);
        }
        Ok(SharedBuilder {
            files,
            offset: dir_info.archive_offset,
            dir_start: dir_info.directory_start,
            config,
        })
    }

    fn sort_result<T, U: Clone>(
        result: ZipResult<T>,
        invalid_errors: &mut Vec<ZipError>,
        unsupported_errors: &mut Vec<ZipError>,
        ok_results: &mut Vec<(U, T)>,
        footer: &U,
    ) {
        match result {
            Err(ZipError::UnsupportedArchive(e)) => {
                unsupported_errors.push(ZipError::UnsupportedArchive(e))
            }
            Err(e) => invalid_errors.push(e),
            Ok(o) => ok_results.push((footer.clone(), o)),
        }
    }

    /// Returns the verification value and salt for the AES encryption of the file
    ///
    /// It fails if the file number is invalid.
    ///
    /// # Returns
    ///
    /// - None if the file is not encrypted with AES
    #[cfg(feature = "aes-crypto")]
    pub fn get_aes_verification_key_and_salt(
        &mut self,
        file_number: usize,
    ) -> ZipResult<Option<AesInfo>> {
        let (_, data) = self
            .shared
            .files
            .get_index(file_number)
            .ok_or(ZipError::FileNotFound)?;

        let limit_reader = find_content(data, &mut self.reader)?;
        match data.aes_mode {
            None => Ok(None),
            Some((aes_mode, _, _)) => {
                let (verification_value, salt) =
                    AesReader::new(limit_reader, aes_mode, data.compressed_size)
                        .get_verification_value_and_salt()?;
                let aes_info = AesInfo {
                    aes_mode,
                    verification_value,
                    salt,
                };
                Ok(Some(aes_info))
            }
        }
    }

    /// Read a ZIP archive, collecting the files it contains.
    ///
    /// This uses the central directory record of the ZIP file, and ignores local file headers.
    ///
    /// A default [`Config`] is used.
    pub fn new(reader: R) -> ZipResult<ZipArchive<R>> {
        Self::with_config(Default::default(), reader)
    }

    /// Read a ZIP archive providing a read configuration, collecting the files it contains.
    ///
    /// This uses the central directory record of the ZIP file, and ignores local file headers.
    pub fn with_config(config: Config, mut reader: R) -> ZipResult<ZipArchive<R>> {
        reader.seek(SeekFrom::Start(0))?;
        if let Ok((footer, shared)) = Self::get_metadata(config, &mut reader) {
            return Ok(ZipArchive {
                reader,
                shared: shared.into(),
                comment: footer.zip_file_comment.into(),
            });
        }
        Err(InvalidArchive("No valid central directory found"))
    }

    /// Extract a Zip archive into a directory, overwriting files if they
    /// already exist. Paths are sanitized with [`ZipFile::enclosed_name`].
    ///
    /// Extraction is not atomic. If an error is encountered, some of the files
    /// may be left on disk. However, on Unix targets, no newly-created directories with part but
    /// not all of their contents extracted will be readable, writable or usable as process working
    /// directories by any non-root user except you.
    ///
    /// On Unix and Windows, symbolic links are extracted correctly. On other platforms such as
    /// WebAssembly, symbolic links aren't supported, so they're extracted as normal files
    /// containing the target path in UTF-8.
    pub fn extract<P: AsRef<Path>>(&mut self, directory: P) -> ZipResult<()> {
        use std::fs;
        #[cfg(unix)]
        let mut files_by_unix_mode = Vec::new();
        for i in 0..self.len() {
            let mut file = self.by_index(i)?;
            let filepath = file
                .enclosed_name()
                .ok_or(InvalidArchive("Invalid file path"))?;

            let outpath = directory.as_ref().join(filepath);

            if file.is_dir() {
                Self::make_writable_dir_all(&outpath)?;
                continue;
            }
            let symlink_target = if file.is_symlink() && (cfg!(unix) || cfg!(windows)) {
                let mut target = Vec::with_capacity(file.size() as usize);
                file.read_to_end(&mut target)?;
                Some(target)
            } else {
                None
            };
            drop(file);
            if let Some(p) = outpath.parent() {
                Self::make_writable_dir_all(p)?;
            }
            if let Some(target) = symlink_target {
                #[cfg(unix)]
                {
                    use std::os::unix::ffi::OsStringExt;
                    let target = OsString::from_vec(target);
                    std::os::unix::fs::symlink(&target, outpath.as_path())?;
                }
                #[cfg(windows)]
                {
                    let Ok(target) = String::from_utf8(target) else {
                        return Err(ZipError::InvalidArchive("Invalid UTF-8 as symlink target"));
                    };
                    let target = target.into_boxed_str();
                    let target_is_dir_from_archive =
                        self.shared.files.contains_key(&target) && is_dir(&target);
                    let target_path = directory.as_ref().join(OsString::from(target.to_string()));
                    let target_is_dir = if target_is_dir_from_archive {
                        true
                    } else if let Ok(meta) = std::fs::metadata(&target_path) {
                        meta.is_dir()
                    } else {
                        false
                    };
                    if target_is_dir {
                        std::os::windows::fs::symlink_dir(target_path, outpath.as_path())?;
                    } else {
                        std::os::windows::fs::symlink_file(target_path, outpath.as_path())?;
                    }
                }
                continue;
            }
            let mut file = self.by_index(i)?;
            let mut outfile = fs::File::create(&outpath)?;
            io::copy(&mut file, &mut outfile)?;
            #[cfg(unix)]
            {
                // Check for real permissions, which we'll set in a second pass
                if let Some(mode) = file.unix_mode() {
                    files_by_unix_mode.push((outpath.clone(), mode));
                }
            }
        }
        #[cfg(unix)]
        {
            use std::cmp::Reverse;
            use std::os::unix::fs::PermissionsExt;

            if files_by_unix_mode.len() > 1 {
                // Ensure we update children's permissions before making a parent unwritable
                files_by_unix_mode.sort_by_key(|(path, _)| Reverse(path.clone()));
            }
            for (path, mode) in files_by_unix_mode.into_iter() {
                fs::set_permissions(&path, fs::Permissions::from_mode(mode))?;
            }
        }
        Ok(())
    }

    fn make_writable_dir_all<T: AsRef<Path>>(outpath: T) -> Result<(), ZipError> {
        create_dir_all(outpath.as_ref())?;
        #[cfg(unix)]
        {
            // Dirs must be writable until all normal files are extracted
            use std::os::unix::fs::PermissionsExt;
            std::fs::set_permissions(
                outpath.as_ref(),
                std::fs::Permissions::from_mode(
                    0o700 | std::fs::metadata(outpath.as_ref())?.permissions().mode(),
                ),
            )?;
        }
        Ok(())
    }

    /// Number of files contained in this zip.
    pub fn len(&self) -> usize {
        self.shared.files.len()
    }

    /// Get the starting offset of the zip central directory.
    pub fn central_directory_start(&self) -> u64 {
        self.shared.dir_start
    }

    /// Whether this zip archive contains no files
    pub fn is_empty(&self) -> bool {
        self.len() == 0
    }

    /// Get the offset from the beginning of the underlying reader that this zip begins at, in bytes.
    ///
    /// Normally this value is zero, but if the zip has arbitrary data prepended to it, then this value will be the size
    /// of that prepended data.
    pub fn offset(&self) -> u64 {
        self.shared.offset
    }

    /// Get the comment of the zip archive.
    pub fn comment(&self) -> &[u8] {
        &self.comment
    }

    /// Returns an iterator over all the file and directory names in this archive.
    pub fn file_names(&self) -> impl Iterator<Item = &str> {
        self.shared.files.keys().map(|s| s.as_ref())
    }

    /// Search for a file entry by name, decrypt with given password
    ///
    /// # Warning
    ///
    /// The implementation of the cryptographic algorithms has not
    /// gone through a correctness review, and you should assume it is insecure:
    /// passwords used with this API may be compromised.
    ///
    /// This function sometimes accepts wrong password. This is because the ZIP spec only allows us
    /// to check for a 1/256 chance that the password is correct.
    /// There are many passwords out there that will also pass the validity checks
    /// we are able to perform. This is a weakness of the ZipCrypto algorithm,
    /// due to its fairly primitive approach to cryptography.
    pub fn by_name_decrypt(&mut self, name: &str, password: &[u8]) -> ZipResult<ZipFile> {
        self.by_name_with_optional_password(name, Some(password))
    }

    /// Search for a file entry by name
    pub fn by_name(&mut self, name: &str) -> ZipResult<ZipFile> {
        self.by_name_with_optional_password(name, None)
    }

    /// Get the index of a file entry by name, if it's present.
    #[inline(always)]
    pub fn index_for_name(&self, name: &str) -> Option<usize> {
        self.shared.files.get_index_of(name)
    }

    /// Get the index of a file entry by path, if it's present.
    #[inline(always)]
    pub fn index_for_path<T: AsRef<Path>>(&self, path: T) -> Option<usize> {
        self.index_for_name(&path_to_string(path))
    }

    /// Get the name of a file entry, if it's present.
    #[inline(always)]
    pub fn name_for_index(&self, index: usize) -> Option<&str> {
        self.shared
            .files
            .get_index(index)
            .map(|(name, _)| name.as_ref())
    }

    /// Search for a file entry by name and return a seekable object.
    pub fn by_name_seek(&mut self, name: &str) -> ZipResult<ZipFileSeek<R>> {
        self.by_index_seek(self.index_for_name(name).ok_or(ZipError::FileNotFound)?)
    }

    /// Search for a file entry by index and return a seekable object.
    pub fn by_index_seek(&mut self, index: usize) -> ZipResult<ZipFileSeek<R>> {
        let reader = &mut self.reader;
        self.shared
            .files
            .get_index(index)
            .ok_or(ZipError::FileNotFound)
            .and_then(move |(_, data)| {
                let seek_reader = match data.compression_method {
                    CompressionMethod::Stored => {
                        ZipFileSeekReader::Raw(find_content_seek(data, reader)?)
                    }
                    _ => {
                        return Err(ZipError::UnsupportedArchive(
                            "Seekable compressed files are not yet supported",
                        ))
                    }
                };
                Ok(ZipFileSeek {
                    reader: seek_reader,
                    data: Cow::Borrowed(data),
                })
            })
    }

    fn by_name_with_optional_password<'a>(
        &'a mut self,
        name: &str,
        password: Option<&[u8]>,
    ) -> ZipResult<ZipFile<'a>> {
        let Some(index) = self.shared.files.get_index_of(name) else {
            return Err(ZipError::FileNotFound);
        };
        self.by_index_with_optional_password(index, password)
    }

    /// Get a contained file by index, decrypt with given password
    ///
    /// # Warning
    ///
    /// The implementation of the cryptographic algorithms has not
    /// gone through a correctness review, and you should assume it is insecure:
    /// passwords used with this API may be compromised.
    ///
    /// This function sometimes accepts wrong password. This is because the ZIP spec only allows us
    /// to check for a 1/256 chance that the password is correct.
    /// There are many passwords out there that will also pass the validity checks
    /// we are able to perform. This is a weakness of the ZipCrypto algorithm,
    /// due to its fairly primitive approach to cryptography.
    pub fn by_index_decrypt(
        &mut self,
        file_number: usize,
        password: &[u8],
    ) -> ZipResult<ZipFile<'_>> {
        self.by_index_with_optional_password(file_number, Some(password))
    }

    /// Get a contained file by index
    pub fn by_index(&mut self, file_number: usize) -> ZipResult<ZipFile<'_>> {
        self.by_index_with_optional_password(file_number, None)
    }

    /// Get a contained file by index without decompressing it
    pub fn by_index_raw(&mut self, file_number: usize) -> ZipResult<ZipFile<'_>> {
        let reader = &mut self.reader;
        let (_, data) = self
            .shared
            .files
            .get_index(file_number)
            .ok_or(ZipError::FileNotFound)?;
        Ok(ZipFile {
            reader: ZipFileReader::Raw(find_content(data, reader)?),
            data: Cow::Borrowed(data),
        })
    }

    fn by_index_with_optional_password(
        &mut self,
        file_number: usize,
        mut password: Option<&[u8]>,
    ) -> ZipResult<ZipFile<'_>> {
        let (_, data) = self
            .shared
            .files
            .get_index(file_number)
            .ok_or(ZipError::FileNotFound)?;

        match (password, data.encrypted) {
            (None, true) => return Err(ZipError::UnsupportedArchive(ZipError::PASSWORD_REQUIRED)),
            (Some(_), false) => password = None, //Password supplied, but none needed! Discard.
            _ => {}
        }
        let limit_reader = find_content(data, &mut self.reader)?;

        let crypto_reader = make_crypto_reader(data, limit_reader, password, data.aes_mode)?;

        Ok(ZipFile {
            data: Cow::Borrowed(data),
            reader: make_reader(data.compression_method, data.crc32, crypto_reader)?,
        })
    }

    /// Unwrap and return the inner reader object
    ///
    /// The position of the reader is undefined.
    pub fn into_inner(self) -> R {
        self.reader
    }
}

/// Holds the AES information of a file in the zip archive
#[derive(Debug)]
#[cfg(feature = "aes-crypto")]
pub struct AesInfo {
    /// The AES encryption mode
    pub aes_mode: AesMode,
    /// The verification key
    pub verification_value: [u8; PWD_VERIFY_LENGTH],
    /// The salt
    pub salt: Vec<u8>,
}

const fn unsupported_zip_error<T>(detail: &'static str) -> ZipResult<T> {
    Err(ZipError::UnsupportedArchive(detail))
}

/// Parse a central directory entry to collect the information for the file.
pub(crate) fn central_header_to_zip_file<R: Read + Seek>(
    reader: &mut R,
    archive_offset: u64,
) -> ZipResult<ZipFileData> {
    let central_header_start = reader.stream_position()?;

    // Parse central header
    let block = ZipCentralEntryBlock::parse(reader)?;
    let file =
        central_header_to_zip_file_inner(reader, archive_offset, central_header_start, block)?;
    let central_header_end = reader.stream_position()?;
    let data_start = find_data_start(&file, reader)?;
    if data_start > central_header_start {
        return Err(InvalidArchive(
            "A file can't start after its central-directory header",
        ));
    }
    reader.seek(SeekFrom::Start(central_header_end))?;
    Ok(file)
}

#[inline]
fn read_variable_length_byte_field<R: Read>(reader: &mut R, len: usize) -> io::Result<Box<[u8]>> {
    let mut data = vec![0; len].into_boxed_slice();
    reader.read_exact(&mut data)?;
    Ok(data)
}

/// Parse a central directory entry to collect the information for the file.
fn central_header_to_zip_file_inner<R: Read>(
    reader: &mut R,
    archive_offset: u64,
    central_header_start: u64,
    block: ZipCentralEntryBlock,
) -> ZipResult<ZipFileData> {
    let ZipCentralEntryBlock {
        // magic,
        version_made_by,
        // version_to_extract,
        flags,
        compression_method,
        last_mod_time,
        last_mod_date,
        crc32,
        compressed_size,
        uncompressed_size,
        file_name_length,
        extra_field_length,
        file_comment_length,
        // disk_number,
        // internal_file_attributes,
        external_file_attributes,
        offset,
        ..
    } = block;

    let encrypted = flags & 1 == 1;
    let is_utf8 = flags & (1 << 11) != 0;
    let using_data_descriptor = flags & (1 << 3) != 0;

    let file_name_raw = read_variable_length_byte_field(reader, file_name_length as usize)?;
    let extra_field = read_variable_length_byte_field(reader, extra_field_length as usize)?;
    let file_comment_raw = read_variable_length_byte_field(reader, file_comment_length as usize)?;
    let file_name: Box<str> = match is_utf8 {
        true => String::from_utf8_lossy(&file_name_raw).into(),
        false => file_name_raw.clone().from_cp437(),
    };
    let file_comment: Box<str> = match is_utf8 {
        true => String::from_utf8_lossy(&file_comment_raw).into(),
        false => file_comment_raw.from_cp437(),
    };

    // Construct the result
    let mut result = ZipFileData {
        system: System::from((version_made_by >> 8) as u8),
        /* NB: this strips the top 8 bits! */
        version_made_by: version_made_by as u8,
        encrypted,
        using_data_descriptor,
        is_utf8,
        compression_method: CompressionMethod::parse_from_u16(compression_method),
        compression_level: None,
        last_modified_time: DateTime::try_from_msdos(last_mod_date, last_mod_time).ok(),
        crc32,
        compressed_size: compressed_size.into(),
        uncompressed_size: uncompressed_size.into(),
        file_name,
        file_name_raw,
        extra_field: Some(Arc::new(extra_field.to_vec())),
        central_extra_field: None,
        file_comment,
        header_start: offset.into(),
        extra_data_start: None,
        central_header_start,
        data_start: OnceLock::new(),
        external_attributes: external_file_attributes,
        large_file: false,
        aes_mode: None,
        aes_extra_data_start: 0,
        extra_fields: Vec::new(),
    };
    match parse_extra_field(&mut result) {
        Ok(stripped_extra_field) => {
            result.extra_field = stripped_extra_field;
        }
        Err(ZipError::Io(..)) => {}
        Err(e) => return Err(e),
    }

    let aes_enabled = result.compression_method == CompressionMethod::AES;
    if aes_enabled && result.aes_mode.is_none() {
        return Err(InvalidArchive(
            "AES encryption without AES extra data field",
        ));
    }

    // Account for shifted zip offsets.
    result.header_start = result
        .header_start
        .checked_add(archive_offset)
        .ok_or(InvalidArchive("Archive header is too large"))?;

    Ok(result)
}

pub(crate) fn parse_extra_field(file: &mut ZipFileData) -> ZipResult<Option<Arc<Vec<u8>>>> {
    let Some(ref extra_field) = file.extra_field else {
        return Ok(None);
    };
    let extra_field = extra_field.clone();
    let mut processed_extra_field = extra_field.clone();
    let len = extra_field.len();
    let mut reader = io::Cursor::new(&**extra_field);

    /* TODO: codify this structure into Zip64ExtraFieldBlock fields! */
    let mut position = reader.position() as usize;
    while (position) < len {
        let old_position = position;
        let remove = parse_single_extra_field(file, &mut reader, position as u64, false)?;
        position = reader.position() as usize;
        if remove {
            let remaining = len - (position - old_position);
            if remaining == 0 {
                return Ok(None);
            }
            let mut new_extra_field = Vec::with_capacity(remaining);
            new_extra_field.extend_from_slice(&extra_field[0..old_position]);
            new_extra_field.extend_from_slice(&extra_field[position..]);
            processed_extra_field = Arc::new(new_extra_field);
        }
    }
    Ok(Some(processed_extra_field))
}

pub(crate) fn parse_single_extra_field<R: Read>(
    file: &mut ZipFileData,
    reader: &mut R,
    bytes_already_read: u64,
    disallow_zip64: bool,
) -> ZipResult<bool> {
    let kind = reader.read_u16_le()?;
    let len = reader.read_u16_le()?;
    match kind {
        // Zip64 extended information extra field
        0x0001 => {
            if disallow_zip64 {
                return Err(InvalidArchive(
                    "Can't write a custom field using the ZIP64 ID",
                ));
            }
            file.large_file = true;
            let mut consumed_len = 0;
            if len >= 24 || file.uncompressed_size == spec::ZIP64_BYTES_THR {
                file.uncompressed_size = reader.read_u64_le()?;
                consumed_len += size_of::<u64>();
            }
            if len >= 24 || file.compressed_size == spec::ZIP64_BYTES_THR {
                file.compressed_size = reader.read_u64_le()?;
                consumed_len += size_of::<u64>();
            }
            if len >= 24 || file.header_start == spec::ZIP64_BYTES_THR {
                file.header_start = reader.read_u64_le()?;
                consumed_len += size_of::<u64>();
            }
            let Some(leftover_len) = (len as usize).checked_sub(consumed_len) else {
                return Err(InvalidArchive("ZIP64 extra-data field is the wrong length"));
            };
            reader.read_exact(&mut vec![0u8; leftover_len])?;
            return Ok(true);
        }
        0x9901 => {
            // AES
            if len != 7 {
                return Err(ZipError::UnsupportedArchive(
                    "AES extra data field has an unsupported length",
                ));
            }
            let vendor_version = reader.read_u16_le()?;
            let vendor_id = reader.read_u16_le()?;
            let mut out = [0u8];
            reader.read_exact(&mut out)?;
            let aes_mode = out[0];
            let compression_method = CompressionMethod::parse_from_u16(reader.read_u16_le()?);

            if vendor_id != 0x4541 {
                return Err(InvalidArchive("Invalid AES vendor"));
            }
            let vendor_version = match vendor_version {
                0x0001 => AesVendorVersion::Ae1,
                0x0002 => AesVendorVersion::Ae2,
                _ => return Err(InvalidArchive("Invalid AES vendor version")),
            };
            match aes_mode {
                0x01 => file.aes_mode = Some((AesMode::Aes128, vendor_version, compression_method)),
                0x02 => file.aes_mode = Some((AesMode::Aes192, vendor_version, compression_method)),
                0x03 => file.aes_mode = Some((AesMode::Aes256, vendor_version, compression_method)),
                _ => return Err(InvalidArchive("Invalid AES encryption strength")),
            };
            file.compression_method = compression_method;
            file.aes_extra_data_start = bytes_already_read;
        }
        0x5455 => {
            // extended timestamp
            // https://libzip.org/specifications/extrafld.txt

            file.extra_fields.push(ExtraField::ExtendedTimestamp(
                ExtendedTimestamp::try_from_reader(reader, len)?,
            ));
        }
        0x6375 => {
            // Info-ZIP Unicode Comment Extra Field
            // APPNOTE 4.6.8 and https://libzip.org/specifications/extrafld.txt
            file.file_comment = String::from_utf8(
                UnicodeExtraField::try_from_reader(reader, len)?
                    .unwrap_valid(file.file_comment.as_bytes())?
                    .into_vec(),
            )?
            .into();
        }
        0x7075 => {
            // Info-ZIP Unicode Path Extra Field
            // APPNOTE 4.6.9 and https://libzip.org/specifications/extrafld.txt
            file.file_name_raw = UnicodeExtraField::try_from_reader(reader, len)?
                .unwrap_valid(&file.file_name_raw)?;
            file.file_name =
                String::from_utf8(file.file_name_raw.clone().into_vec())?.into_boxed_str();
            file.is_utf8 = true;
        }
        _ => {
            reader.read_exact(&mut vec![0u8; len as usize])?;
            // Other fields are ignored
        }
    }
    Ok(false)
}

/// A trait for exposing file metadata inside the zip.
pub trait HasZipMetadata {
    /// Get the file metadata
    fn get_metadata(&self) -> &ZipFileData;
}

/// Methods for retrieving information on zip files
impl<'a> ZipFile<'a> {
    pub(crate) fn take_raw_reader(&mut self) -> io::Result<io::Take<&'a mut dyn Read>> {
        mem::replace(&mut self.reader, ZipFileReader::NoReader).into_inner()
    }

    /// Get the version of the file
    pub fn version_made_by(&self) -> (u8, u8) {
        (
            self.get_metadata().version_made_by / 10,
            self.get_metadata().version_made_by % 10,
        )
    }

    /// Get the name of the file
    ///
    /// # Warnings
    ///
    /// It is dangerous to use this name directly when extracting an archive.
    /// It may contain an absolute path (`/etc/shadow`), or break out of the
    /// current directory (`../runtime`). Carelessly writing to these paths
    /// allows an attacker to craft a ZIP archive that will overwrite critical
    /// files.
    ///
    /// You can use the [`ZipFile::enclosed_name`] method to validate the name
    /// as a safe path.
    pub fn name(&self) -> &str {
        &self.get_metadata().file_name
    }

    /// Get the name of the file, in the raw (internal) byte representation.
    ///
    /// The encoding of this data is currently undefined.
    pub fn name_raw(&self) -> &[u8] {
        &self.get_metadata().file_name_raw
    }

    /// Get the name of the file in a sanitized form. It truncates the name to the first NULL byte,
    /// removes a leading '/' and removes '..' parts.
    #[deprecated(
        since = "0.5.7",
        note = "by stripping `..`s from the path, the meaning of paths can change.
                `mangled_name` can be used if this behaviour is desirable"
    )]
    pub fn sanitized_name(&self) -> PathBuf {
        self.mangled_name()
    }

    /// Rewrite the path, ignoring any path components with special meaning.
    ///
    /// - Absolute paths are made relative
    /// - [`ParentDir`]s are ignored
    /// - Truncates the filename at a NULL byte
    ///
    /// This is appropriate if you need to be able to extract *something* from
    /// any archive, but will easily misrepresent trivial paths like
    /// `foo/../bar` as `foo/bar` (instead of `bar`). Because of this,
    /// [`ZipFile::enclosed_name`] is the better option in most scenarios.
    ///
    /// [`ParentDir`]: `PathBuf::Component::ParentDir`
    pub fn mangled_name(&self) -> PathBuf {
        self.get_metadata().file_name_sanitized()
    }

    /// Ensure the file path is safe to use as a [`Path`].
    ///
    /// - It can't contain NULL bytes
    /// - It can't resolve to a path outside the current directory
    ///   > `foo/../bar` is fine, `foo/../../bar` is not.
    /// - It can't be an absolute path
    ///
    /// This will read well-formed ZIP files correctly, and is resistant
    /// to path-based exploits. It is recommended over
    /// [`ZipFile::mangled_name`].
    pub fn enclosed_name(&self) -> Option<PathBuf> {
        self.get_metadata().enclosed_name()
    }

    /// Get the comment of the file
    pub fn comment(&self) -> &str {
        &self.get_metadata().file_comment
    }

    /// Get the compression method used to store the file
    pub fn compression(&self) -> CompressionMethod {
        self.get_metadata().compression_method
    }

    /// Get if the files is encrypted or not
    pub fn encrypted(&self) -> bool {
        self.data.encrypted
    }

    /// Get the size of the file, in bytes, in the archive
    pub fn compressed_size(&self) -> u64 {
        self.get_metadata().compressed_size
    }

    /// Get the size of the file, in bytes, when uncompressed
    pub fn size(&self) -> u64 {
        self.get_metadata().uncompressed_size
    }

    /// Get the time the file was last modified
    pub fn last_modified(&self) -> Option<DateTime> {
        self.data.last_modified_time
    }
    /// Returns whether the file is actually a directory
    pub fn is_dir(&self) -> bool {
        is_dir(self.name())
    }

    /// Returns whether the file is actually a symbolic link
    pub fn is_symlink(&self) -> bool {
        self.unix_mode()
            .is_some_and(|mode| mode & S_IFLNK == S_IFLNK)
    }

    /// Returns whether the file is a normal file (i.e. not a directory or symlink)
    pub fn is_file(&self) -> bool {
        !self.is_dir() && !self.is_symlink()
    }

    /// Get unix mode for the file
    pub fn unix_mode(&self) -> Option<u32> {
        self.get_metadata().unix_mode()
    }

    /// Get the CRC32 hash of the original file
    pub fn crc32(&self) -> u32 {
        self.get_metadata().crc32
    }

    /// Get the extra data of the zip header for this file
    pub fn extra_data(&self) -> Option<&[u8]> {
        self.get_metadata()
            .extra_field
            .as_ref()
            .map(|v| v.deref().deref())
    }

    /// Get the starting offset of the data of the compressed file
    pub fn data_start(&self) -> u64 {
        *self.data.data_start.get().unwrap()
    }

    /// Get the starting offset of the zip header for this file
    pub fn header_start(&self) -> u64 {
        self.get_metadata().header_start
    }
    /// Get the starting offset of the zip header in the central directory for this file
    pub fn central_header_start(&self) -> u64 {
        self.get_metadata().central_header_start
    }
}

/// Methods for retrieving information on zip files
impl ZipFile<'_> {
    /// iterate through all extra fields
    pub fn extra_data_fields(&self) -> impl Iterator<Item = &ExtraField> {
        self.data.extra_fields.iter()
    }
}

impl HasZipMetadata for ZipFile<'_> {
    fn get_metadata(&self) -> &ZipFileData {
        self.data.as_ref()
    }
}

impl Read for ZipFile<'_> {
    fn read(&mut self, buf: &mut [u8]) -> io::Result<usize> {
        self.reader.read(buf)
    }

    fn read_exact(&mut self, buf: &mut [u8]) -> io::Result<()> {
        self.reader.read_exact(buf)
    }

    fn read_to_end(&mut self, buf: &mut Vec<u8>) -> io::Result<usize> {
        self.reader.read_to_end(buf)
    }

    fn read_to_string(&mut self, buf: &mut String) -> io::Result<usize> {
        self.reader.read_to_string(buf)
    }
}

impl<R: Read> Read for ZipFileSeek<'_, R> {
    fn read(&mut self, buf: &mut [u8]) -> io::Result<usize> {
        match &mut self.reader {
            ZipFileSeekReader::Raw(r) => r.read(buf),
        }
    }
}

impl<R: Seek> Seek for ZipFileSeek<'_, R> {
    fn seek(&mut self, pos: SeekFrom) -> io::Result<u64> {
        match &mut self.reader {
            ZipFileSeekReader::Raw(r) => r.seek(pos),
        }
    }
}

impl<R> HasZipMetadata for ZipFileSeek<'_, R> {
    fn get_metadata(&self) -> &ZipFileData {
        self.data.as_ref()
    }
}

impl Drop for ZipFile<'_> {
    fn drop(&mut self) {
        // self.data is Owned, this reader is constructed by a streaming reader.
        // In this case, we want to exhaust the reader so that the next file is accessible.
        if let Cow::Owned(_) = self.data {
            // Get the inner `Take` reader so all decryption, decompression and CRC calculation is skipped.
            if let Ok(mut inner) = self.take_raw_reader() {
                let _ = copy(&mut inner, &mut sink());
            }
        }
    }
}

/// Read ZipFile structures from a non-seekable reader.
///
/// This is an alternative method to read a zip file. If possible, use the ZipArchive functions
/// as some information will be missing when reading this manner.
///
/// Reads a file header from the start of the stream. Will return `Ok(Some(..))` if a file is
/// present at the start of the stream. Returns `Ok(None)` if the start of the central directory
/// is encountered. No more files should be read after this.
///
/// The Drop implementation of ZipFile ensures that the reader will be correctly positioned after
/// the structure is done.
///
/// Missing fields are:
/// * `comment`: set to an empty string
/// * `data_start`: set to 0
/// * `external_attributes`: `unix_mode()`: will return None
<<<<<<< HEAD
pub fn read_zipfile_from_stream<'a, R: Read>(reader: &'a mut R) -> ZipResult<Option<ZipFile<'a>>> {
=======
pub fn read_zipfile_from_stream<R: Read>(reader: &mut R) -> ZipResult<Option<ZipFile<'_>>> {
>>>>>>> 06632924
    // We can't use the typical ::parse() method, as we follow separate code paths depending on the
    // "magic" value (since the magic value will be from the central directory header if we've
    // finished iterating over all the actual files).
    /* TODO: smallvec? */

    let mut block = ZipLocalEntryBlock::zeroed();
    reader.read_exact(block.as_bytes_mut())?;

    match block.magic().from_le() {
        spec::Magic::LOCAL_FILE_HEADER_SIGNATURE => (),
        spec::Magic::CENTRAL_DIRECTORY_HEADER_SIGNATURE => return Ok(None),
        _ => return Err(ZipLocalEntryBlock::WRONG_MAGIC_ERROR),
    }

    let block = block.from_le();

    let mut result = ZipFileData::from_local_block(block, reader)?;

    match parse_extra_field(&mut result) {
        Ok(..) | Err(ZipError::Io(..)) => {}
        Err(e) => return Err(e),
    }

    let limit_reader = (reader as &mut dyn Read).take(result.compressed_size);

    let result_crc32 = result.crc32;
    let result_compression_method = result.compression_method;
    let crypto_reader = make_crypto_reader(&result, limit_reader, None, None)?;

    Ok(Some(ZipFile {
        data: Cow::Owned(result),
        reader: make_reader(result_compression_method, result_crc32, crypto_reader)?,
    }))
}

#[cfg(test)]
mod test {
    use crate::result::ZipResult;
    use crate::write::SimpleFileOptions;
    use crate::CompressionMethod::Stored;
    use crate::{ZipArchive, ZipWriter};
    use std::io::{Cursor, Read, Write};
    use tempdir::TempDir;

    #[test]
    fn invalid_offset() {
        use super::ZipArchive;

        let mut v = Vec::new();
        v.extend_from_slice(include_bytes!("../tests/data/invalid_offset.zip"));
        let reader = ZipArchive::new(Cursor::new(v));
        assert!(reader.is_err());
    }

    #[test]
    fn invalid_offset2() {
        use super::ZipArchive;

        let mut v = Vec::new();
        v.extend_from_slice(include_bytes!("../tests/data/invalid_offset2.zip"));
        let reader = ZipArchive::new(Cursor::new(v));
        assert!(reader.is_err());
    }

    #[test]
    fn zip64_with_leading_junk() {
        use super::ZipArchive;

        let mut v = Vec::new();
        v.extend_from_slice(include_bytes!("../tests/data/zip64_demo.zip"));
        let reader = ZipArchive::new(Cursor::new(v)).unwrap();
        assert_eq!(reader.len(), 1);
    }

    #[test]
    fn zip_contents() {
        use super::ZipArchive;

        let mut v = Vec::new();
        v.extend_from_slice(include_bytes!("../tests/data/mimetype.zip"));
        let mut reader = ZipArchive::new(Cursor::new(v)).unwrap();
        assert_eq!(reader.comment(), b"");
        assert_eq!(reader.by_index(0).unwrap().central_header_start(), 77);
    }

    #[test]
    fn zip_read_streaming() {
        use super::read_zipfile_from_stream;

        let mut v = Vec::new();
        v.extend_from_slice(include_bytes!("../tests/data/mimetype.zip"));
        let mut reader = Cursor::new(v);
        loop {
            if read_zipfile_from_stream(&mut reader).unwrap().is_none() {
                break;
            }
        }
    }

    #[test]
    fn zip_clone() {
        use super::ZipArchive;
        use std::io::Read;

        let mut v = Vec::new();
        v.extend_from_slice(include_bytes!("../tests/data/mimetype.zip"));
        let mut reader1 = ZipArchive::new(Cursor::new(v)).unwrap();
        let mut reader2 = reader1.clone();

        let mut file1 = reader1.by_index(0).unwrap();
        let mut file2 = reader2.by_index(0).unwrap();

        let t = file1.last_modified().unwrap();
        assert_eq!(
            (
                t.year(),
                t.month(),
                t.day(),
                t.hour(),
                t.minute(),
                t.second()
            ),
            (1980, 1, 1, 0, 0, 0)
        );

        let mut buf1 = [0; 5];
        let mut buf2 = [0; 5];
        let mut buf3 = [0; 5];
        let mut buf4 = [0; 5];

        file1.read_exact(&mut buf1).unwrap();
        file2.read_exact(&mut buf2).unwrap();
        file1.read_exact(&mut buf3).unwrap();
        file2.read_exact(&mut buf4).unwrap();

        assert_eq!(buf1, buf2);
        assert_eq!(buf3, buf4);
        assert_ne!(buf1, buf3);
    }

    #[test]
    fn file_and_dir_predicates() {
        use super::ZipArchive;

        let mut v = Vec::new();
        v.extend_from_slice(include_bytes!("../tests/data/files_and_dirs.zip"));
        let mut zip = ZipArchive::new(Cursor::new(v)).unwrap();

        for i in 0..zip.len() {
            let zip_file = zip.by_index(i).unwrap();
            let full_name = zip_file.enclosed_name().unwrap();
            let file_name = full_name.file_name().unwrap().to_str().unwrap();
            assert!(
                (file_name.starts_with("dir") && zip_file.is_dir())
                    || (file_name.starts_with("file") && zip_file.is_file())
            );
        }
    }

    #[test]
    fn zip64_magic_in_filenames() {
        let files = vec![
            include_bytes!("../tests/data/zip64_magic_in_filename_1.zip").to_vec(),
            include_bytes!("../tests/data/zip64_magic_in_filename_2.zip").to_vec(),
            include_bytes!("../tests/data/zip64_magic_in_filename_3.zip").to_vec(),
            include_bytes!("../tests/data/zip64_magic_in_filename_4.zip").to_vec(),
            include_bytes!("../tests/data/zip64_magic_in_filename_5.zip").to_vec(),
        ];
        // Although we don't allow adding files whose names contain the ZIP64 CDB-end or
        // CDB-end-locator signatures, we still read them when they aren't genuinely ambiguous.
        for file in files {
            ZipArchive::new(Cursor::new(file)).unwrap();
        }
    }

    /// test case to ensure we don't preemptively over allocate based on the
    /// declared number of files in the CDE of an invalid zip when the number of
    /// files declared is more than the alleged offset in the CDE
    #[test]
    fn invalid_cde_number_of_files_allocation_smaller_offset() {
        use super::ZipArchive;

        let mut v = Vec::new();
        v.extend_from_slice(include_bytes!(
            "../tests/data/invalid_cde_number_of_files_allocation_smaller_offset.zip"
        ));
        let reader = ZipArchive::new(Cursor::new(v));
        assert!(reader.is_err() || reader.unwrap().is_empty());
    }

    /// test case to ensure we don't preemptively over allocate based on the
    /// declared number of files in the CDE of an invalid zip when the number of
    /// files declared is less than the alleged offset in the CDE
    #[test]
    fn invalid_cde_number_of_files_allocation_greater_offset() {
        use super::ZipArchive;

        let mut v = Vec::new();
        v.extend_from_slice(include_bytes!(
            "../tests/data/invalid_cde_number_of_files_allocation_greater_offset.zip"
        ));
        let reader = ZipArchive::new(Cursor::new(v));
        assert!(reader.is_err());
    }

    #[cfg(feature = "deflate64")]
    #[test]
    fn deflate64_index_out_of_bounds() -> std::io::Result<()> {
        let mut v = Vec::new();
        v.extend_from_slice(include_bytes!(
            "../tests/data/raw_deflate64_index_out_of_bounds.zip"
        ));
        let mut reader = ZipArchive::new(Cursor::new(v))?;
        std::io::copy(&mut reader.by_index(0)?, &mut std::io::sink()).expect_err("Invalid file");
        Ok(())
    }

    #[cfg(feature = "deflate64")]
    #[test]
    fn deflate64_not_enough_space() {
        let mut v = Vec::new();
        v.extend_from_slice(include_bytes!("../tests/data/deflate64_issue_25.zip"));
        ZipArchive::new(Cursor::new(v)).expect_err("Invalid file");
    }

    #[cfg(feature = "_deflate-any")]
    #[test]
    fn test_read_with_data_descriptor() {
        use std::io::Read;

        let mut v = Vec::new();
        v.extend_from_slice(include_bytes!("../tests/data/data_descriptor.zip"));
        let mut reader = ZipArchive::new(Cursor::new(v)).unwrap();
        let mut decompressed = [0u8; 16];
        let mut file = reader.by_index(0).unwrap();
        assert_eq!(file.read(&mut decompressed).unwrap(), 12);
    }

    #[test]
    fn test_is_symlink() -> std::io::Result<()> {
        let mut v = Vec::new();
        v.extend_from_slice(include_bytes!("../tests/data/symlink.zip"));
        let mut reader = ZipArchive::new(Cursor::new(v)).unwrap();
        assert!(reader.by_index(0).unwrap().is_symlink());
        let tempdir = TempDir::new("test_is_symlink")?;
        reader.extract(&tempdir).unwrap();
        assert!(tempdir.path().join("bar").is_symlink());
        Ok(())
    }

    #[test]
    #[cfg(feature = "_deflate-any")]
    fn test_utf8_extra_field() {
        let mut v = Vec::new();
        v.extend_from_slice(include_bytes!("../tests/data/chinese.zip"));
        let mut reader = ZipArchive::new(Cursor::new(v)).unwrap();
        reader.by_name("七个房间.txt").unwrap();
    }

    #[test]
    fn test_utf8() {
        let mut v = Vec::new();
        v.extend_from_slice(include_bytes!("../tests/data/linux-7z.zip"));
        let mut reader = ZipArchive::new(Cursor::new(v)).unwrap();
        reader.by_name("你好.txt").unwrap();
    }

    #[test]
    fn test_utf8_2() {
        let mut v = Vec::new();
        v.extend_from_slice(include_bytes!("../tests/data/windows-7zip.zip"));
        let mut reader = ZipArchive::new(Cursor::new(v)).unwrap();
        reader.by_name("你好.txt").unwrap();
    }

    #[test]
    fn test_64k_files() -> ZipResult<()> {
        let mut writer = ZipWriter::new(Cursor::new(Vec::new()));
        let options = SimpleFileOptions {
            compression_method: Stored,
            ..Default::default()
        };
        for i in 0..=u16::MAX {
            let file_name = format!("{i}.txt");
            writer.start_file(&*file_name, options)?;
            writer.write_all(i.to_string().as_bytes())?;
        }

        let mut reader = ZipArchive::new(writer.finish()?)?;
        for i in 0..=u16::MAX {
            let expected_name = format!("{i}.txt");
            let expected_contents = i.to_string();
            let expected_contents = expected_contents.as_bytes();
            let mut file = reader.by_name(&expected_name)?;
            let mut contents = Vec::with_capacity(expected_contents.len());
            file.read_to_end(&mut contents)?;
            assert_eq!(contents, expected_contents);
            drop(file);
            contents.clear();
            let mut file = reader.by_index(i as usize)?;
            file.read_to_end(&mut contents)?;
            assert_eq!(contents, expected_contents);
        }
        Ok(())
    }
}<|MERGE_RESOLUTION|>--- conflicted
+++ resolved
@@ -1734,11 +1734,7 @@
 /// * `comment`: set to an empty string
 /// * `data_start`: set to 0
 /// * `external_attributes`: `unix_mode()`: will return None
-<<<<<<< HEAD
-pub fn read_zipfile_from_stream<'a, R: Read>(reader: &'a mut R) -> ZipResult<Option<ZipFile<'a>>> {
-=======
 pub fn read_zipfile_from_stream<R: Read>(reader: &mut R) -> ZipResult<Option<ZipFile<'_>>> {
->>>>>>> 06632924
     // We can't use the typical ::parse() method, as we follow separate code paths depending on the
     // "magic" value (since the magic value will be from the central directory header if we've
     // finished iterating over all the actual files).
